from typing import List

import numpy as np
import torch
from rlgym.gym import Gym
<<<<<<< HEAD
from rlgym_sim.utils.reward_functions.common_rewards import ConstantReward
from rlgym.utils.state_setters import DefaultState
from rlgym.utils.terminal_conditions.common_conditions import GoalScoredCondition
=======
from rlgym.utils.reward_functions.common_rewards import ConstantReward
from rlgym.utils.state_setters import DefaultState
>>>>>>> 004ad58b
from tqdm import tqdm

from rocket_learn.agent.policy import Policy
from rocket_learn.agent.pretrained_policy import HardcodedAgent
from rocket_learn.experience_buffer import ExperienceBuffer
from rocket_learn.utils.dynamic_gamemode_setter import DynamicGMSetter
from rocket_learn.utils.truncated_condition import TruncatedCondition


<<<<<<< HEAD
def generate_episode(env: Gym, policies, versions, eval_setter=DefaultState(), evaluate=False, scoreboard=None,
                     progress=False, selector_skip_k=None,
                     force_selector_choice=None,
                     unlock_selector_indices=None,
                     unlock_indices_group=None,
                     parser_boost_split=None,
                     selector_boost_skip_k=None,
                     initial_choice_block_indices=None,
                     initial_choice_block_weight=None,
                     ) -> (List[ExperienceBuffer], int):  # type: ignore
=======
def generate_episode(env: Gym, policies, evaluate=False, scoreboard=None, progress=False) -> (
        List[ExperienceBuffer], int):
>>>>>>> 004ad58b
    """
    create experience buffer data by interacting with the environment(s)
    """
    if progress:
        progress = tqdm(unit=" steps")
    else:
        progress = None

<<<<<<< HEAD
    # Change setup temporarily to play a normal game (approximately)
    if evaluate:
        # tools is an optional dependency
        from rlgym_tools.extra_terminals.game_condition import GameCondition
=======
    if evaluate:  # Change setup temporarily to play a normal game (approximately)
        from rlgym_tools.extra_terminals.game_condition import GameCondition  # tools is an optional dependency
>>>>>>> 004ad58b
        terminals = env._match._terminal_conditions  # noqa
        reward = env._match._reward_fn  # noqa
        game_condition = GameCondition(seconds_per_goal_forfeit=10 * 3,  # noqa
                                       max_overtime_seconds=300,
                                       max_no_touch_seconds=30)  # noqa
        env._match._terminal_conditions = [game_condition]  # noqa
        if isinstance(env._match._state_setter, DynamicGMSetter):  # noqa
            state_setter = env._match._state_setter.setter  # noqa
            env._match._state_setter.setter = eval_setter  # noqa
            env.update_settings(boost_consumption=1)  # remove infinite boost
        else:
            state_setter = env._match._state_setter  # noqa
            env._match._state_setter = eval_setter  # noqa
            env.update_settings(boost_consumption=1)  # remove infinite boost

        env._match._reward_fn = ConstantReward()  # noqa Save some cpu cycles

    if scoreboard is not None:
        random_resets = scoreboard.random_resets
        scoreboard.random_resets = not evaluate
    observations, info = env.reset(return_info=True)
    result = 0

    last_state = info['state']  # game_state for obs_building of other agents
    pretrained_idx_tss_dict = {}
    for idx, policy in enumerate(policies):
        if isinstance(policy, HardcodedAgent):
            if hasattr(policy, "tick_skip_skip"):
                pretrained_idx_tss_dict[idx] = [policy.tick_skip_skip, 0]
            else:
                pretrained_idx_tss_dict[idx] = [1, 0]

    distinct_non_pretrained_versions_set = set([v for idx, v in enumerate(
        versions) if not isinstance(policies[idx], HardcodedAgent)])
    policy_version_idx_dict = {}
    for version in distinct_non_pretrained_versions_set:
        policy_version_idx_dict[version] = [
            idx for idx, v in enumerate(versions) if v == version]
    pretrained_idxs = [idx for idx, v in enumerate(
        versions) if isinstance(policies[idx], HardcodedAgent)]

    latest_policy_indices = [0 if isinstance(
        p, HardcodedAgent) else 1 for p in policies]
    # rollouts for all latest_policies
    rollouts = [
        ExperienceBuffer(infos=[info])
        for _ in range(sum(latest_policy_indices))
    ]

    b = o = 0
    with torch.no_grad():
        tick = [0] * len(policies)
        boost_tick = [0] * len(policies)
        do_selector = [True] * len(policies)
        do_boost = [True] * len(policies)
        last_actions = [None] * len(policies)
        last_boost = [None] * len(policies)
        first_step = True
        while True:
            # all_indices = []
            # all_actions = []
            # all_log_probs = []
            all_indices = [None] * len(policies)
            all_actions = [None] * len(policies)
            all_log_probs = [None] * len(policies)

            # if observation isn't a list, make it one so we don't iterate over the observation directly
            if not isinstance(observations, list):
                observations = [observations]

            # get action indices, actions, and log probs for non pretrained agents
            for idxs in policy_version_idx_dict.values():
                policy = policies[idxs[0]]
                actual_action_indices = [None] * len(idxs)
                if isinstance(observations[idxs[0]], tuple):
                    obs = tuple(np.concatenate([obs[i] for idx, obs in enumerate(observations) if idx in idxs], axis=0)
                                for i in range(len(observations[idxs[0]])))
                else:
                    obs = np.concatenate([obs for idx, obs in enumerate(
                        observations) if idx in idxs], axis=0)
                if initial_choice_block_weight is not None and first_step and np.random.random() <= initial_choice_block_weight:
                    dist = policy.get_action_distribution(obs, initial_choice_block_indices)
                else:
                    dist = policy.get_action_distribution(obs)
                action_indices = policy.sample_action(dist)
                action_indices_list = list(action_indices.numpy())
                if selector_skip_k is not None:
                    boost_list = [item[0] >= parser_boost_split for item in action_indices_list]
                # boost_list = [column[1] for column in action_indices_list]
                for i, idx in enumerate(idxs):
                    all_indices[idx] = action_indices_list[i]
                    actions = policy.env_compatible(action_indices[i])
                    if do_selector[idx]:
                        last_actions[idx] = actions
                        last_boost[idx] = boost_list[i]
                    elif selector_skip_k is not None and unlock_indices_group is not None and \
                            actions[0] in unlock_indices_group and last_actions[idx][0] in unlock_indices_group:
                        last_actions[idx] = actions
                        last_boost[idx] = boost_list[i]
                    else:
                        actions = last_actions[idx]
                        if selector_skip_k is not None and do_boost[idx]:
                            if boost_list[i] and actions[0] < parser_boost_split:
                                actions += parser_boost_split
                            elif not boost_list[i] and actions[0] >= parser_boost_split:
                                actions -= parser_boost_split
                            last_boost[idx] = boost_list[i]
                    # actions[1] = boost_list[i]
                    all_actions[idx] = actions
                    all_indices[idx] = actions
                    actual_action_indices[i] = actions
                action_indices = torch.tensor(np.array(actual_action_indices), dtype=torch.float64)
                log_probs = policy.log_prob(dist, action_indices)
                log_probs_list = list(log_probs.numpy())
                for i, idx in enumerate(idxs):
                    all_log_probs[idx] = log_probs_list[i]

            # get action indices, actions, and log probs for pretrained agents
            for idx in pretrained_idxs:
                policy = policies[idx]
                if pretrained_idx_tss_dict[idx][1] == 0:
                    actions = policy.act(last_state, idx)
                    # make sure output is in correct format
                    if not isinstance(observations, np.ndarray):
                        actions = np.array(actions)

                    # TODO: add converter that takes normal 8 actions into action space
                    # actions = env._match._action_parser.convert_to_action_space(actions)
                    all_actions[idx] = actions
                    last_actions[idx] = actions
                else:
                    all_actions[idx] = last_actions[idx]
                pretrained_idx_tss_dict[idx][1] = (
                                                          pretrained_idx_tss_dict[idx][1] + 1) % \
                                                  pretrained_idx_tss_dict[idx][0]

            # to allow different action spaces, pad out short ones to longest length (assume later unpadding in parser)
            length = max([a.shape[0] for a in all_actions])
            padded_actions = []
            for a in all_actions:
                action = np.pad(
                    a.astype('float64'), (0, length - a.size), 'constant', constant_values=np.NAN)
                padded_actions.append(action)

            all_actions = padded_actions
            # TEST OUT ABOVE TO DEAL WITH VARIABLE LENGTH

            all_actions = np.vstack(all_actions)
            old_obs = observations
            observations, rewards, done, info = env.step(all_actions)

            truncated = False
            for terminal in env._match._terminal_conditions:  # noqa
                if isinstance(terminal, TruncatedCondition):
                    truncated |= terminal.is_truncated(info["state"])

            if len(policies) <= 1:
                observations, rewards = [observations], [rewards]

            # need to check the force and stuff AFTER the parser has a look at the new action choice
            if selector_skip_k is not None:
                for i in range(len(do_selector)):
                    if not isinstance(policies[i], HardcodedAgent):
                        do_boost[i] = do_selector_action(selector_boost_skip_k, boost_tick[i])
                        do_selector[i] = do_selector_action(
                            selector_skip_k, tick[i])
                        if policies[i].deterministic or force_selector_choice[i]:
                            do_selector[i] = True
                            force_selector_choice[i] = False
                        if unlock_selector_indices is not None and all_actions[i][0] in unlock_selector_indices:
                            do_selector[i] = True
                    if do_selector[i]:
                        do_boost[i] = True
            else:
                do_selector = [True] * 6
                do_boost = [True] * 6
            for i in range(len(tick)):
                tick[i] = 0 if do_selector[i] else tick[i] + 1
                boost_tick[i] = 0 if do_boost[i] else boost_tick[i] + 1

            # prune data that belongs to old agents
            old_obs = [a for i, a in enumerate(
                old_obs) if latest_policy_indices[i] == 1]
            all_indices = [d for i, d in enumerate(
                all_indices) if latest_policy_indices[i] == 1]
            rewards = [r for i, r in enumerate(
                rewards) if latest_policy_indices[i] == 1]
            all_log_probs = [r for i, r in enumerate(
                all_log_probs) if latest_policy_indices[i] == 1]

            assert len(old_obs) == len(all_indices), str(
                len(old_obs)) + " obs, " + str(len(all_indices)) + " ind"
            assert len(old_obs) == len(rewards), str(
                len(old_obs)) + " obs, " + str(len(rewards)) + " ind"
            assert len(old_obs) == len(all_log_probs), str(
                len(old_obs)) + " obs, " + str(len(all_log_probs)) + " ind"
            assert len(old_obs) == len(rollouts), str(
                len(old_obs)) + " obs, " + str(len(rollouts)) + " ind"

            # Might be different if only one agent?
            if not evaluate:  # Evaluation matches can be long, no reason to keep them in memory
                for exp_buf, obs, act, rew, log_prob in zip(rollouts, old_obs, all_indices, rewards, all_log_probs):
                    exp_buf.add_step(obs, act, rew, done + 2 * truncated, log_prob, info)

            if progress is not None:
                progress.update()
                igt = progress.n * env._match._tick_skip / 120  # noqa
                prog_str = f"{igt // 60:02.0f}:{igt % 60:02.0f} IGT"
                if evaluate:
                    prog_str += f", BLUE {b} - {o} ORANGE"
                progress.set_postfix_str(prog_str)

<<<<<<< HEAD
            if done:
=======
            if done or truncated:
>>>>>>> 004ad58b
                result += info["result"]
                if info["result"] > 0:
                    b += 1
                elif info["result"] < 0:
                    o += 1

                if not evaluate:
                    break
                elif game_condition.done:  # noqa
                    break
                else:
                    observations, info = env.reset(return_info=True)

            last_state = info['state']

            first_step = False

    if scoreboard is not None:
        scoreboard.random_resets = random_resets  # noqa Checked above

    if progress is not None:
        progress.close()

    if evaluate:
        if isinstance(env._match._state_setter, DynamicGMSetter):  # noqa
            env._match._state_setter.setter = state_setter  # noqa
        else:
            env._match._state_setter = state_setter  # noqa
        env._match._terminal_conditions = terminals  # noqa
        env._match._reward_fn = reward  # noqa
        return result

<<<<<<< HEAD
    return rollouts, result


def do_selector_action(selector_skip_k, tick) -> bool:
    p = 1 / (1 + (selector_skip_k * tick))
    if np.random.uniform() < p:
        return False
    else:
        return True
=======
    if progress is not None:
        progress.close()

    return rollouts, result
>>>>>>> 004ad58b
<|MERGE_RESOLUTION|>--- conflicted
+++ resolved
@@ -3,14 +3,9 @@
 import numpy as np
 import torch
 from rlgym.gym import Gym
-<<<<<<< HEAD
 from rlgym_sim.utils.reward_functions.common_rewards import ConstantReward
 from rlgym.utils.state_setters import DefaultState
 from rlgym.utils.terminal_conditions.common_conditions import GoalScoredCondition
-=======
-from rlgym.utils.reward_functions.common_rewards import ConstantReward
-from rlgym.utils.state_setters import DefaultState
->>>>>>> 004ad58b
 from tqdm import tqdm
 
 from rocket_learn.agent.policy import Policy
@@ -20,7 +15,6 @@
 from rocket_learn.utils.truncated_condition import TruncatedCondition
 
 
-<<<<<<< HEAD
 def generate_episode(env: Gym, policies, versions, eval_setter=DefaultState(), evaluate=False, scoreboard=None,
                      progress=False, selector_skip_k=None,
                      force_selector_choice=None,
@@ -31,10 +25,6 @@
                      initial_choice_block_indices=None,
                      initial_choice_block_weight=None,
                      ) -> (List[ExperienceBuffer], int):  # type: ignore
-=======
-def generate_episode(env: Gym, policies, evaluate=False, scoreboard=None, progress=False) -> (
-        List[ExperienceBuffer], int):
->>>>>>> 004ad58b
     """
     create experience buffer data by interacting with the environment(s)
     """
@@ -43,15 +33,10 @@
     else:
         progress = None
 
-<<<<<<< HEAD
     # Change setup temporarily to play a normal game (approximately)
     if evaluate:
         # tools is an optional dependency
         from rlgym_tools.extra_terminals.game_condition import GameCondition
-=======
-    if evaluate:  # Change setup temporarily to play a normal game (approximately)
-        from rlgym_tools.extra_terminals.game_condition import GameCondition  # tools is an optional dependency
->>>>>>> 004ad58b
         terminals = env._match._terminal_conditions  # noqa
         reward = env._match._reward_fn  # noqa
         game_condition = GameCondition(seconds_per_goal_forfeit=10 * 3,  # noqa
@@ -264,11 +249,7 @@
                     prog_str += f", BLUE {b} - {o} ORANGE"
                 progress.set_postfix_str(prog_str)
 
-<<<<<<< HEAD
-            if done:
-=======
             if done or truncated:
->>>>>>> 004ad58b
                 result += info["result"]
                 if info["result"] > 0:
                     b += 1
@@ -288,9 +269,6 @@
 
     if scoreboard is not None:
         scoreboard.random_resets = random_resets  # noqa Checked above
-
-    if progress is not None:
-        progress.close()
 
     if evaluate:
         if isinstance(env._match._state_setter, DynamicGMSetter):  # noqa
@@ -301,7 +279,9 @@
         env._match._reward_fn = reward  # noqa
         return result
 
-<<<<<<< HEAD
+    if progress is not None:
+        progress.close()
+
     return rollouts, result
 
 
@@ -310,10 +290,4 @@
     if np.random.uniform() < p:
         return False
     else:
-        return True
-=======
-    if progress is not None:
-        progress.close()
-
-    return rollouts, result
->>>>>>> 004ad58b
+        return True