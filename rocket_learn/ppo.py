import cProfile
import io
import json
import os
import pstats
import time
import sys
from json import JSONDecodeError
from typing import Iterator, List, Tuple, Union

import numba
import numpy as np
import torch
import torch as th
from torch.distributions import kl_divergence
from torch.nn import functional as F
from torch.nn.utils import clip_grad_norm_

from rocket_learn.agent.actor_critic_agent import ActorCriticAgent
from rocket_learn.agent.policy import Policy
from rocket_learn.experience_buffer import ExperienceBuffer
from rocket_learn.rollout_generator.base_rollout_generator import BaseRolloutGenerator


class PPO:
    """
        Proximal Policy Optimization algorithm (PPO)

        :param rollout_generator: Function that will generate the rollouts
        :param agent: An ActorCriticAgent
        :param n_steps: The number of steps to run per update
        :param gamma: Discount factor
        :param batch_size: batch size to break experience data into for training
        :param epochs: Number of epoch when optimizing the loss
        :param minibatch_size: size to break batch sets into (helps combat VRAM issues)
        :param clip_range: PPO Clipping parameter for the value function
        :param ent_coef: Entropy coefficient for the loss calculation
        :param gae_lambda: Factor for trade-off of bias vs variance for Generalized Advantage Estimator
        :param vf_coef: Value function coefficient for the loss calculation
        :param max_grad_norm: optional clip_grad_norm value
        :param logger: wandb logger to store run results
        :param device: torch device
        :param zero_grads_with_none: 0 gradient with None instead of 0

        Look here for info on zero_grads_with_none
        https://pytorch.org/docs/master/generated/torch.optim.Optimizer.zero_grad.html#torch.optim.Optimizer.zero_grad
    """

    def __init__(
            self,
            rollout_generator: BaseRolloutGenerator,
            agent: ActorCriticAgent,
            n_steps=4096,
            gamma=0.99,
            batch_size=512,
            epochs=10,
            # reuse=2,
            minibatch_size=None,
            clip_range=0.2,
            ent_coef=0.01,
            gae_lambda=0.95,
            vf_coef=1,
            max_grad_norm=0.5,
            logger=None,
            device="cuda",
            zero_grads_with_none=False,
            kl_models_weights: List[Union[Tuple[Policy, float], Tuple[Policy, float, float]]] = None,
<<<<<<< HEAD
            disable_gradient_logging=False,
            reward_logging_dir=None,
=======
            target_clip_range=None,
>>>>>>> 24989a45
    ):
        self.rollout_generator = rollout_generator
        self.reward_logging_dir = reward_logging_dir
        # TODO let users choose their own agent
        # TODO move agent to rollout generator
        self.agent = agent.to(device)
        self.device = device
        self.zero_grads_with_none = zero_grads_with_none
        self.frozen_iterations = 0
        self._saved_lr = None

        self.starting_iteration = 0

        # hyperparameters
        self.epochs = epochs
        self.gamma = gamma
        # assert n_steps % batch_size == 0
        # self.reuse = reuse
        self.n_steps = n_steps
        self.gae_lambda = gae_lambda
        self.batch_size = batch_size
        self.minibatch_size = minibatch_size or batch_size
        assert self.batch_size % self.minibatch_size == 0
        self.clip_range = clip_range
        self.ent_coef = ent_coef
        self.vf_coef = vf_coef
        self.max_grad_norm = max_grad_norm
        self.target_clip_range = target_clip_range

        self.running_rew_mean = 0
        self.running_rew_var = 1
        self.running_rew_count = 1e-4

        self.total_steps = 0
        self.logger = logger
        if not disable_gradient_logging:
            self.logger.watch((self.agent.actor, self.agent.critic))
        self.timer = time.time_ns() // 1_000_000
        self.jit_tracer = None

        if kl_models_weights is not None:
            for i in range(len(kl_models_weights)):
                assert len(kl_models_weights[i]) in (2, 3)
                if len(kl_models_weights[i]) == 2:
                    kl_models_weights[i] = kl_models_weights[i] + (None,)
        self.kl_models_weights = kl_models_weights

        # clean up previous files
        if self.reward_logging_dir is not None:
            files = os.listdir(self.reward_logging_dir)
            for file in files:
                file = os.path.join(self.reward_logging_dir, file)
                os.unlink(file)

    def update_reward_norm(self, rewards: np.ndarray) -> np.ndarray:
        batch_mean = np.mean(rewards)
        batch_var = np.var(rewards)
        batch_count = rewards.shape[0]

        delta = batch_mean - self.running_rew_mean
        tot_count = self.running_rew_count + batch_count

        new_mean = self.running_rew_mean + delta * batch_count / tot_count
        m_a = self.running_rew_var * self.running_rew_count
        m_b = batch_var * batch_count
        m_2 = m_a + m_b + np.square(delta) * self.running_rew_count * batch_count / (
                self.running_rew_count + batch_count)
        new_var = m_2 / (self.running_rew_count + batch_count)

        new_count = batch_count + self.running_rew_count

        self.running_rew_mean = new_mean
        self.running_rew_var = new_var
        self.running_rew_count = new_count

        return (rewards - self.running_rew_mean) / np.sqrt(self.running_rew_var + 1e-8)  # TODO normalize before update?

    def run(self, iterations_per_save=10, save_dir=None, save_jit=False):
        """
        Generate rollout data and train
        :param iterations_per_save: number of iterations between checkpoint saves
        :param save_dir: where to save
        """
        if save_dir:
            current_run_dir = os.path.join(save_dir, self.logger.project + "_" + str(time.time()))
            os.makedirs(current_run_dir)
        elif iterations_per_save and not save_dir:
            print("Warning: no save directory specified.")
            print("Checkpoints will not be saved.")

        iteration = self.starting_iteration
        rollout_gen = self.rollout_generator.generate_rollouts()

        self.rollout_generator.update_parameters(self.agent.actor)

        while True:
            # pr = cProfile.Profile()
            # pr.enable()
            t0 = time.time()

            def _iter():
                size = 0
                print(f"Collecting rollouts ({iteration})...")
                while size < self.n_steps:
                    try:
                        rollout = next(rollout_gen)
                        if rollout.size() > 0:
                            size += rollout.size()
                            # progress.update(rollout.size())
                            yield rollout
                    except StopIteration:
                        return

            self.calculate(_iter(), iteration)
            iteration += 1

            if save_dir:
                self.save(os.path.join(save_dir, self.logger.project + "_" + "latest"), -1, save_jit)
                if iteration % iterations_per_save == 0:
                    self.save(current_run_dir, iteration, save_jit)  # noqa

            if self.frozen_iterations > 0:
                if self.frozen_iterations == 1:
                    print(" ** Unfreezing policy network **")

                    assert self._saved_lr is not None
                    self.agent.optimizer.param_groups[0]["lr"] = self._saved_lr
                    self._saved_lr = None

                self.frozen_iterations -= 1

            self.rollout_generator.update_parameters(self.agent.actor)

            # calculate years for graph
            # if self.tick_skip_starts is not None:
            #     new_iteration = iteration
            #     years = 0
            #     for i in reversed(self.tick_skip_starts):
            #         length = new_iteration - i[1]
            #         years += length * i[2] / (3600 * 24 * 365 * (120 / i[0]))
            #         new_iteration = i[1]
            #     self.logger.log({"ppo/years": years}, step=iteration, commit=False)

            # add reward log outputs here with commit false
            if self.reward_logging_dir is not None:
                self.log_rewards(iteration - 1)  # have to remove 1 since it's already incremented

            self.total_steps += self.n_steps  # size
            t1 = time.time()
            self.logger.log({"ppo/steps_per_second": self.n_steps / (t1 - t0), "ppo/total_timesteps": self.total_steps})
            print(f"fps: {self.n_steps / (t1 - t0)}\ttotal steps: {self.total_steps}")

            # pr.disable()
            # s = io.StringIO()
            # sortby = pstats.SortKey.CUMULATIVE
            # ps = pstats.Stats(pr, stream=s).sort_stats(sortby)
            # ps.dump_stats(f"profile_{self.total_steps}")

    def set_logger(self, logger):
        self.logger = logger

    def log_rewards(self, iteration):
        # need to read all of the json in the directory, handle them, delete them
        #
        files = os.listdir(self.reward_logging_dir)
        num_files = 0
        num_steps = 0
        total_dict = {}
        avg_dict = {}
        total_dict_blue = {}
        total_dict_orange = {}
        avg_dict_blue = {}
        avg_dict_orange = {}
        for file in files:
            num_files += 1
            try:
                file = os.path.join(self.reward_logging_dir, file)
                fh = open(file)
                data = json.load(fh)
                num_steps += data.get("step_num")
                current_steps = data.get("step_num")
                num_players = data.get("num_players")
                mid = num_players // 2
                # just sum all of the sums and then divide by num_files later to get average episode total
                for key, value in data.get("RewardSum").items():
                    if key in total_dict:
                        total_dict[key] = [x + y for x, y in zip(total_dict[key], value)]
                    else:
                        total_dict[key] = value
                # to get average we need to weight the averages by steps
                w_1 = current_steps / num_steps  # num_steps already includes current_steps
                w_2 = (num_steps - current_steps) / num_steps
                for key, value in data.get("RewardAvg").items():
                    if key in avg_dict:
                        avg_dict[key] = [x * w_2 + y * w_1 for x, y in zip(avg_dict[key], value)]
                    else:
                        avg_dict[key] = value

                # split into blue and orange
                for key, value in total_dict.items():
                    if key in total_dict_blue:
                        total_dict_blue[key] += sum(value[:mid]) / mid
                    else:
                        total_dict_blue[key] = sum(value[:mid]) / mid
                for key, value in total_dict.items():
                    if key in total_dict_orange:
                        total_dict_orange[key] += sum(value[mid:]) / mid
                    else:
                        total_dict_orange[key] = sum(value[mid:]) / mid
                for key, value in avg_dict.items():
                    if key in avg_dict_blue:
                        avg_dict_blue[key] = avg_dict_blue[key] * w_2 + (sum(value[:mid]) / mid) * w_1
                    else:
                        avg_dict_blue[key] = sum(value[:mid]) / mid
                for key, value in avg_dict.items():
                    if key in avg_dict_orange:
                        avg_dict_orange[key] = avg_dict_orange[key] * w_2 + (sum(value[mid:]) / mid) * w_1
                    else:
                        avg_dict_orange[key] = sum(value[mid:]) / mid
                fh.close()
                os.unlink(file)
            except JSONDecodeError:
                print(f"Error with json while working on file {file}")

        # divide the sum by number of episodes/aka files
        for key, value in total_dict.items():
            total_dict[key] = [x / num_files for x in total_dict[key]]
        for key, value in total_dict_blue.items():
            total_dict_blue[key] = value / (num_files * num_files)
        for key, value in total_dict_orange.items():
            total_dict_orange[key] = value / num_files

        # total_dict is the episode average, avg_dict is the per-step avg
        log_dict = {}
        # remove this per player version, it's messy and loud
        # log_dict.update(
        #     {f"rewards_ep_ind/{key}_{i}": val for key, values in total_dict.items() for i, val in enumerate(values)})
        # log_dict.update(
        #     {f"rewards_step_ind/{key}_{i}": val for key, values in avg_dict.items() for i, val in enumerate(values)})
        for key, value in total_dict.items():
            log_dict.update({f"rewards_ep/{key}": sum(value) / len(value)})
        for key, value in avg_dict.items():
            log_dict.update({f"rewards_step/{key}": sum(value) / len(value)})
        for key, value in total_dict_blue.items():
            log_dict.update({f"rewards_ep_team/{key}_blue": value})
        for key, value in total_dict_orange.items():
            log_dict.update({f"rewards_ep_team/{key}_orange": value})
        for key, value in avg_dict_blue.items():
            log_dict.update({f"rewards_step_team/{key}_blue": value})
        for key, value in avg_dict_orange.items():
            log_dict.update({f"rewards_step_team/{key}_orange": value})
        # sorted_dict = dict(sorted(log_dict.items()))  #  wandb doesn't respect this anyway
        self.logger.log(log_dict, step=iteration, commit=False)
    def evaluate_actions(self, observations, actions):
        """
        Calculate Log Probability and Entropy of actions
        """
        dist = self.agent.actor.get_action_distribution(observations)
        # indices = self.agent.get_action_indices(dists)

        log_prob = self.agent.actor.log_prob(dist, actions)
        entropy = self.agent.actor.entropy(dist, actions)

        entropy = -torch.mean(entropy)
        return log_prob, entropy, dist

    @staticmethod
    @numba.njit
    def _calculate_advantages_numba(rewards, values, gamma, gae_lambda, truncated):
        advantages = np.zeros_like(rewards)
        # v_targets = np.zeros_like(rewards)
        dones = np.zeros_like(rewards)
        dones[-1] = 1. if not truncated else 0.
        episode_starts = np.zeros_like(rewards)
        episode_starts[0] = 1.
        last_values = values[-1]
        last_gae_lam = 0
        size = len(advantages)
        for step in range(size - 1, -1, -1):
            if step == size - 1:
                next_non_terminal = 1.0 - dones[-1].item()
                next_values = last_values
            else:
                next_non_terminal = 1.0 - episode_starts[step + 1].item()
                next_values = values[step + 1]
            v_target = rewards[step] + gamma * next_values * next_non_terminal
            delta = v_target - values[step]
            last_gae_lam = delta + gamma * gae_lambda * next_non_terminal * last_gae_lam
            advantages[step] = last_gae_lam
            # v_targets[step] = v_target
        return advantages  # , v_targets

    def calculate(self, buffers: Iterator[ExperienceBuffer], iteration):
        """
        Calculate loss and update network
        """
        obs_tensors = []
        act_tensors = []
        # value_tensors = []
        log_prob_tensors = []
        # advantage_tensors = []
        returns_tensors = []

        rewards_tensors = []

        ep_rewards = []
        ep_steps = []
        n = 0

        for buffer in buffers:  # Do discounts for each ExperienceBuffer individually
            # this sections breaks on advanced obs, not sure if necessary at all?
            # if isinstance(buffer.observations[0], (tuple, list)):
            #     transposed = tuple(zip(*buffer.observations))
            #     obs_tensor = tuple(torch.from_numpy(np.vstack(t)).float() for t in transposed)
            # else:
            obs_tensor = th.from_numpy(np.vstack(buffer.observations)).float()

            with th.no_grad():
                if isinstance(obs_tensor, tuple):
                    x = tuple(o.to(self.device) for o in obs_tensor)
                else:
                    x = obs_tensor.to(self.device)
                values = self.agent.critic(x).detach().cpu().numpy().flatten()  # No batching?
                torch.cuda.empty_cache()  # adding to try to fix memory issues

            actions = np.stack(buffer.actions)
            log_probs = np.stack(buffer.log_probs)
            rewards = np.stack(buffer.rewards)
            dones = np.stack(buffer.dones)

            size = rewards.shape[0]

            advantages = self._calculate_advantages_numba(rewards, values, self.gamma, self.gae_lambda, dones[-1] == 2)

            returns = advantages + values

            obs_tensors.append(obs_tensor)
            act_tensors.append(th.from_numpy(actions))
            log_prob_tensors.append(th.from_numpy(log_probs))
            returns_tensors.append(th.from_numpy(returns))
            rewards_tensors.append(th.from_numpy(rewards))

            ep_rewards.append(rewards.sum())
            ep_steps.append(size)
            n += 1
        ep_rewards = np.array(ep_rewards)
        ep_steps = np.array(ep_steps)

        total_steps = sum(ep_steps)
        self.logger.log({
            "ppo/ep_reward_mean": ep_rewards.mean(),
            "ppo/ep_reward_std": ep_rewards.std(),
            "ppo/ep_len_mean": ep_steps.mean(),
            "ppo/mean_reward_per_step": ep_rewards.mean() / ep_steps.mean(),
            "ppo/abs_ep_reward_mean": np.abs(ep_rewards).sum() / ep_steps.mean(),

        }, step=iteration, commit=False)

        print(f"std, mean rewards: {ep_rewards.std()}\t{ep_rewards.mean()}")

        if isinstance(obs_tensors[0], tuple):
            transposed = zip(*obs_tensors)
            obs_tensor = tuple(th.cat(t).float() for t in transposed)
        else:
            obs_tensor = th.cat(obs_tensors).float()
        act_tensor = th.cat(act_tensors)
        log_prob_tensor = th.cat(log_prob_tensors).float()
        # advantages_tensor = th.cat(advantage_tensors)
        returns_tensor = th.cat(returns_tensors).float()

        tot_loss = 0
        tot_policy_loss = 0
        tot_entropy_loss = 0
        tot_value_loss = 0
        total_kl_div = 0
        tot_clipped = 0

        if self.kl_models_weights is not None:
            tot_kl_other_models = np.zeros(len(self.kl_models_weights))
            tot_kl_coeffs = np.zeros(len(self.kl_models_weights))

        n = 0

        if self.jit_tracer is None:
            self.jit_tracer = obs_tensor[0].to(self.device)

        print("Training network...")

        if self.frozen_iterations > 0:
            print("Policy network frozen, only updating value network...")

        precompute = torch.cat([param.view(-1) for param in self.agent.actor.parameters()])
        t0 = time.perf_counter_ns()
        self.agent.optimizer.zero_grad(set_to_none=self.zero_grads_with_none)
        for e in range(self.epochs):
            # this is mostly pulled from sb3
            indices = torch.randperm(returns_tensor.shape[0])[:self.batch_size]
            if isinstance(obs_tensor, tuple):
                obs_batch = tuple(o[indices] for o in obs_tensor)
            else:
                obs_batch = obs_tensor[indices]
            act_batch = act_tensor[indices]
            log_prob_batch = log_prob_tensor[indices]
            # advantages_batch = advantages_tensor[indices]
            returns_batch = returns_tensor[indices]

            for i in range(0, self.batch_size, self.minibatch_size):
                # Note: Will cut off final few samples

                if isinstance(obs_tensor, tuple):
                    obs = tuple(o[i: i + self.minibatch_size].to(self.device) for o in obs_batch)
                else:
                    obs = obs_batch[i: i + self.minibatch_size].to(self.device)

                act = act_batch[i: i + self.minibatch_size].to(self.device)
                # adv = advantages_batch[i:i + self.minibatch_size].to(self.device)
                ret = returns_batch[i: i + self.minibatch_size].to(self.device)

                old_log_prob = log_prob_batch[i: i + self.minibatch_size].to(self.device)

                # TODO optimization: use forward_actor_critic instead of separate in case shared, also use GPU
                try:
                    log_prob, entropy, dist = self.evaluate_actions(obs, act)  # Assuming obs and actions as input
                except ValueError as e:
                    print("ValueError in evaluate_actions", e)
                    continue
                diff_log_prob = log_prob - old_log_prob
                #  stabilize the ratio for small log prob
                ratio = torch.where(diff_log_prob.abs() < 0.00005, 1 + diff_log_prob, torch.exp(diff_log_prob))

                values_pred = self.agent.critic(obs)

                values_pred = th.squeeze(values_pred)
                adv = ret - values_pred.detach()
                adv = (adv - th.mean(adv)) / (th.std(adv) + 1e-8)

                # clipped surrogate loss
                policy_loss_1 = adv * ratio
                low_side = 1 - self.clip_range
                policy_loss_2 = adv * th.clamp(ratio, low_side, 1 / low_side)
                policy_loss = -torch.min(policy_loss_1, policy_loss_2).mean()

                # **If we want value clipping, add it here**
                value_loss = F.mse_loss(ret, values_pred)

                if entropy is None:
                    # Approximate entropy when no analytical form
                    entropy_loss = -th.mean(-log_prob)
                else:
                    entropy_loss = entropy

                kl_loss = 0
                if self.kl_models_weights is not None:
                    for k, (model, kl_coef, half_life) in enumerate(self.kl_models_weights):
                        if half_life is not None:
                            kl_coef *= 0.5 ** (self.total_steps / half_life)
                        with torch.no_grad():
                            dist_other = model.get_action_distribution(obs)
                        div = kl_divergence(dist_other, dist).mean()
                        tot_kl_other_models[k] += div
                        tot_kl_coeffs[k] = kl_coef
                        kl_loss += kl_coef * div

                loss = ((policy_loss + self.ent_coef * entropy_loss + self.vf_coef * value_loss + kl_loss)
                        / (self.batch_size / self.minibatch_size))

                if not torch.isfinite(loss).all():
                    print("Non-finite loss, skipping", n)
                    print("\tPolicy loss:", policy_loss)
                    print("\tEntropy loss:", entropy_loss)
                    print("\tValue loss:", value_loss)
                    print("\tTotal loss:", loss)
                    print("\tRatio:", ratio)
                    print("\tAdv:", adv)
                    print("\tLog prob:", log_prob)
                    print("\tOld log prob:", old_log_prob)
                    print("\tEntropy:", entropy)
                    print("\tActor has inf:", any(not p.isfinite().all() for p in self.agent.actor.parameters()))
                    print("\tCritic has inf:", any(not p.isfinite().all() for p in self.agent.critic.parameters()))
                    print("\tReward as inf:", not np.isfinite(ep_rewards).all())
                    if isinstance(obs, tuple):
                        for j in range(len(obs)):
                            print(f"\tObs[{j}] has inf:", not obs[j].isfinite().all())
                    else:
                        print("\tObs has inf:", not obs.isfinite().all())
                    continue

                loss.backward()

                # Unbiased low variance KL div estimator from http://joschu.net/blog/kl-approx.html
                total_kl_div += th.mean((ratio - 1) - (log_prob - old_log_prob)).item()
                tot_loss += loss.item()
                tot_policy_loss += policy_loss.item()
                tot_entropy_loss += entropy_loss.item()
                tot_value_loss += value_loss.item()
                tot_clipped += th.mean((th.abs(ratio - 1) > self.clip_range).float()).item()
                n += 1
                # pb.update(self.minibatch_size)

            # Clip grad norm
            if self.max_grad_norm is not None:
                clip_grad_norm_(self.agent.actor.parameters(), self.max_grad_norm)

            self.agent.optimizer.step()
            self.agent.optimizer.zero_grad(set_to_none=self.zero_grads_with_none)

            # update the LR to keep it within the clip fraction
            if self.target_clip_range is not None:
                if tot_clipped > self.target_clip_range[1]:
                    reduction_factor = tot_clipped / self.target_clip_range[1]
                    self.agent.optimizer.param_groups[0]["lr"] /= reduction_factor
                    self.agent.optimizer.param_groups[1]["lr"] /= reduction_factor
                elif tot_clipped < self.target_clip_range[0]:
                    increase_factor = tot_clipped / self.target_clip_range[1]
                    self.agent.optimizer.param_groups[0]["lr"] /= increase_factor
                    self.agent.optimizer.param_groups[1]["lr"] /= increase_factor


        t1 = time.perf_counter_ns()

        assert n > 0

        postcompute = torch.cat([param.view(-1) for param in self.agent.actor.parameters()])

        log_dict = {
            "ppo/loss": tot_loss / n,
            "ppo/policy_loss": tot_policy_loss / n,
            "ppo/entropy_loss": tot_entropy_loss / n,
            "ppo/value_loss": tot_value_loss / n,
            "ppo/mean_kl": total_kl_div / n,
            "ppo/clip_fraction": tot_clipped / n,
            "ppo/epoch_time": (t1 - t0) / (1e6 * self.epochs),
            "ppo/update_magnitude": th.dist(precompute, postcompute, p=2),
        }

        if self.target_clip_range is not None:
            log_dict.update({"ppo/actor_lr": self.agent.optimizer.param_groups[0]["lr"]})
            log_dict.update({"ppo/critic_lr": self.agent.optimizer.param_groups[1]["lr"]})

        if self.kl_models_weights is not None and len(self.kl_models_weights) > 0:
            log_dict.update({f"ppo/kl_div_model_{i}": tot_kl_other_models[i] / n
                             for i in range(len(self.kl_models_weights))})
            log_dict.update({f"ppo/kl_coeff_model_{i}": tot_kl_coeffs[i]
                             for i in range(len(self.kl_models_weights))})

        self.logger.log(log_dict, step=iteration, commit=False)  # Is committed after when calculating fps

    def load(self, load_location, continue_iterations=True):
        """
        load the model weights, optimizer values, and metadata
        :param load_location: checkpoint folder to read
        :param continue_iterations: keep the same training steps
        """

        checkpoint = torch.load(load_location)
        self.agent.actor.load_state_dict(checkpoint['actor_state_dict'])
        self.agent.critic.load_state_dict(checkpoint['critic_state_dict'])
        self.agent.optimizer.load_state_dict(checkpoint['optimizer_state_dict'])

        if continue_iterations:
            self.starting_iteration = checkpoint['epoch']
            self.total_steps = checkpoint["total_steps"]
            print("Continuing training at iteration " + str(self.starting_iteration))

    def save(self, save_location, current_step, save_actor_jit=False):
        """
        Save the model weights, optimizer values, and metadata
        :param save_location: where to save
        :param current_step: the current iteration when saved. Use to later continue training
        :param save_actor_jit: save the policy network as a torch jit file for rlbot use
        """

        version_str = str(self.logger.project) + "_" + str(current_step)
        version_dir = os.path.join(save_location, version_str)

        os.makedirs(version_dir, exist_ok=current_step == -1)

        torch.save({
            'epoch': current_step,
            "total_steps": self.total_steps,
            'actor_state_dict': self.agent.actor.state_dict(),
            'critic_state_dict': self.agent.critic.state_dict(),
            'optimizer_state_dict': self.agent.optimizer.state_dict(),
            # TODO save/load reward normalization mean, std, count
        }, os.path.join(version_dir, "checkpoint.pt"))

        if save_actor_jit:
            traced_actor = th.jit.trace(self.agent.actor, self.jit_tracer)
            torch.jit.save(traced_actor, os.path.join(version_dir, "jit_policy.jit"))

    def freeze_policy(self, frozen_iterations=100):
        """
        Freeze policy network to allow value network to settle. Useful with pretrained policy networks.

        Note that network weights will not be transmitted when frozen.

        :param frozen_iterations: how many iterations the policy update will remain unchanged
        """

        print("-------------------------------------------------------------")
        print("Policy Weights frozen for " + str(frozen_iterations) + " iterations")
        print("-------------------------------------------------------------")

        self.frozen_iterations = frozen_iterations

        self._saved_lr = self.agent.optimizer.param_groups[0]["lr"]
        self.agent.optimizer.param_groups[0]["lr"] = 0<|MERGE_RESOLUTION|>--- conflicted
+++ resolved
@@ -65,12 +65,9 @@
             device="cuda",
             zero_grads_with_none=False,
             kl_models_weights: List[Union[Tuple[Policy, float], Tuple[Policy, float, float]]] = None,
-<<<<<<< HEAD
             disable_gradient_logging=False,
             reward_logging_dir=None,
-=======
             target_clip_range=None,
->>>>>>> 24989a45
     ):
         self.rollout_generator = rollout_generator
         self.reward_logging_dir = reward_logging_dir
