--- conflicted
+++ resolved
@@ -4,12 +4,8 @@
 import pstats
 import time
 import sys
-<<<<<<< HEAD
-from typing import Iterator
+from typing import Iterator, List, Tuple, Union
 from collections import defaultdict
-=======
-from typing import Iterator, List, Tuple, Union
->>>>>>> b5e15835
 
 import numba
 import numpy as np
@@ -68,14 +64,11 @@
             logger=None,
             device="cuda",
             zero_grads_with_none=False,
-<<<<<<< HEAD
+            kl_models_weights: List[Union[Tuple[Policy, float], Tuple[Policy, float, float]]] = None,
             disable_gradient_logging=False,
             action_selection_dict=None,
             num_actions=0,
             tick_skip_starts=None,
-=======
-            kl_models_weights: List[Union[Tuple[Policy, float], Tuple[Policy, float, float]]] = None
->>>>>>> b5e15835
     ):
         self.tick_skip_starts = tick_skip_starts
         self.num_actions = num_actions
