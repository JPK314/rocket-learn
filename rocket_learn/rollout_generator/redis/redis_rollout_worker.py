--- conflicted
+++ resolved
@@ -35,14 +35,15 @@
      :param sigma_target: Trueskill sigma target
      :param dynamic_gm: Pick game mode dynamically. If True, Match.team_size should be 3
      :param streamer_mode: Should run in streamer mode (less data printed to screen)
-     :param send_gamestates: Should gamestate data be sent back (increases data sent)
-     :param send_obs: Should observations be send back (increases data sent)
+     :param send_gamestates: Should gamestate data be sent back (increases data sent) - must send obs or gamestates
+     :param send_obs: Should observations be send back (increases data sent) - must send obs or gamestates
      :param scoreboard: Scoreboard object
      :param pretrained_agents: Dict{} of pretrained agents and their appearance probability
      :param human_agent: human agent object. Sets a human match if not None
      :param force_paging: Should paging be forced
      :param auto_minimize: automatically minimize the launched rocket league instance
      :param local_cache_name: name of local database used for model caching. If None, caching is not used
+     :param gamemode_weights: dict of dynamic gamemode choice weights. If None, default equal experience
      :param force_old_deterministic: force all old models to be deterministic only
     """
 
@@ -52,16 +53,12 @@
                  send_obs=True, scoreboard=None, pretrained_agents=None,
                  human_agent=None, force_paging=False, auto_minimize=True,
                  local_cache_name=None,
-<<<<<<< HEAD
                  force_old_deterministic=False,
                  deterministic_streamer=False,
-                 gamemode_weights=None,):
-=======
                  gamemode_weights=None,
                  batch_mode=False,
                  step_size=100_000,
                  ):
->>>>>>> b6eb1294
         # TODO model or config+params so workers can recreate just from redis connection?
         self.redis = redis
         self.name = name
@@ -253,6 +250,7 @@
         b, o = mode.split("v")
         return int(b), int(o)
 
+
     def run(self):  # Mimics Thread
         """
         begin processing in already launched match and push to redis
