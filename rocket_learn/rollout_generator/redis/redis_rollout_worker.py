import functools
import itertools
import os
import time
import copy
from threading import Thread
from uuid import uuid4

import sqlite3 as sql

import numpy as np

from redis import Redis
from rlgym.envs import Match
from rlgym.gamelaunch import LaunchPreference
from rlgym.gym import Gym
from tabulate import tabulate
<<<<<<< HEAD

from rlgym.utils.state_setters import DefaultState
=======
>>>>>>> 8f91ae0a

import rocket_learn.agent.policy
from rocket_learn.agent.types import PretrainedAgents
import rocket_learn.utils.generate_episode
from rocket_learn.matchmaker.base_matchmaker import BaseMatchmaker
from rocket_learn.rollout_generator.redis.utils import _unserialize_model, MODEL_LATEST, WORKER_IDS, OPPONENT_MODELS, \
    VERSION_LATEST, _serialize, ROLLOUTS, encode_buffers, decode_buffers, get_rating, get_ratings, LATEST_RATING_ID, \
    EXPERIENCE_PER_MODE
from rocket_learn.utils.util import probability_NvsM
from rocket_learn.utils.dynamic_gamemode_setter import DynamicGMSetter


class RedisRolloutWorker:
    """
    Provides RedisRolloutGenerator with rollouts via a Redis server

     :param redis: redis object
     :param name: rollout worker name
     :param match: match object
     :param matchmaker: BaseMatchmaker object
     :param evaluation_prob: Odds of running an evaluation match
     :param sigma_target: Trueskill sigma target
     :param dynamic_gm: Pick game mode dynamically. If True, Match.team_size should be 3
     :param streamer_mode: Should run in streamer mode (less data printed to screen)
     :param send_gamestates: Should gamestate data be sent back (increases data sent) - must send obs or gamestates
     :param send_obs: Should observations be send back (increases data sent) - must send obs or gamestates
     :param scoreboard: Scoreboard object
     :param pretrained_agents: PretrainedAgents typed dict
     :param human_agent: human agent object. Sets a human match if not None
     :param force_paging: Should paging be forced
     :param auto_minimize: automatically minimize the launched rocket league instance
     :param local_cache_name: name of local database used for model caching. If None, caching is not used
     :param gamemode_weights: dict of dynamic gamemode choice weights. If None, default equal experience
     :param gamemode_weight_ema_alpha: alpha for the exponential moving average of gamemode weighting
     :param selector_skip_k: value to control the tick skip probability of the selector
    """

    def __init__(self, redis: Redis, name: str, match: Match, matchmaker: BaseMatchmaker,
                 evaluation_prob=0.01, sigma_target=1,
                 dynamic_gm=True, streamer_mode=False, send_gamestates=True,
                 send_obs=True, scoreboard=None, pretrained_agents: PretrainedAgents = None,
                 human_agent=None, force_paging=False, auto_minimize=True,
<<<<<<< HEAD
                 local_cache_name=None,
                 force_old_deterministic=False,
                 deterministic_streamer=False,
                 gamemode_weights=None,
                 batch_mode=False,
                 step_size=100_000,
                 pipeline_limit_bytes=10_000_000,
                 gamemode_weight_ema_alpha=0.02,
                 selector_skip_k=None,
                 eval_setter=DefaultState(),
                 epic_rl_exe_path=None,
                 simulator=False,
                 visualize=False,
                 dodge_deadzone=0.8,
                 live_progress=True
                 ):
=======
                 local_cache_name=None, gamemode_weights=None, full_team_evaluations=False,
                 live_progress=True):
>>>>>>> 8f91ae0a
        # TODO model or config+params so workers can recreate just from redis connection?
        self.eval_setter = eval_setter
        self.redis = redis
        self.name = name

        self.matchmaker = matchmaker

        self.selector_skip_k = selector_skip_k
        self.force_selector_choice = [False] * 6

        assert send_gamestates or send_obs, "Must have at least one of obs or states"

        self.pretrained_agents = {}
        self.pretrained_agents_keymap = {}
        if pretrained_agents is not None:
            self.pretrained_agents = pretrained_agents
            for agent, config in pretrained_agents.items():
                self.pretrained_agents_keymap[config["key"]] = agent

        self.human_agent = human_agent
        self.force_old_deterministic = force_old_deterministic

        if human_agent and pretrained_agents:
            print("** WARNING - Human Player and Pretrained Agents are in conflict. **")
            print("**           Pretrained Agents will be ignored.                  **")

        self.streamer_mode = streamer_mode
        self.deterministic_streamer = deterministic_streamer

        self.current_agent = _unserialize_model(self.redis.get(MODEL_LATEST))
        if self.streamer_mode and self.deterministic_streamer:
            self.current_agent.deterministic = True
        self.evaluation_prob = evaluation_prob
        self.sigma_target = sigma_target
        self.send_gamestates = send_gamestates
        self.send_obs = send_obs
        self.dynamic_gm = dynamic_gm
        self.gamemode_weights = gamemode_weights
        if self.gamemode_weights is None:
            self.gamemode_weights = {'1v1': 1 / 3, '2v2': 1 / 3, '3v3': 1 / 3}
        assert sum(self.gamemode_weights.values()
                   ) == 1, "gamemode_weights must sum to 1"
        self.target_weights = copy.copy(self.gamemode_weights)
        # change weights from percentage of experience desired to percentage of gamemodes necessary (approx)
        self.current_weights = copy.copy(self.gamemode_weights)
        for k in self.current_weights.keys():
            b, o = k.split("v")
            self.current_weights[k] /= int(b)
        self.current_weights = {k: self.current_weights[k] / (sum(self.current_weights.values()) + 1e-8) for k in
                                self.current_weights.keys()}
        self.mean_exp_grant = {'1v1': 1000, '2v2': 2000, '3v3': 3000}
        self.ema_alpha = gamemode_weight_ema_alpha
        self.local_cache_name = local_cache_name

<<<<<<< HEAD
=======
        self.full_team_evaluations = full_team_evaluations

        self.live_progress = live_progress

>>>>>>> 8f91ae0a
        self.uuid = str(uuid4())
        self.redis.rpush(WORKER_IDS, self.uuid)

        self.batch_mode = batch_mode
        self.step_size_limit = min(step_size / 20, 25_000)
        if self.batch_mode:
            self.red_pipe = self.redis.pipeline()
            self.step_last_send = 0
        self.pipeline_size = 0
        self.pipeline_limit = pipeline_limit_bytes  # 10 MB is default

        # currently doesn't rebuild, if the old is there, reuse it.
        if self.local_cache_name:
            self.sql = sql.connect(
                'redis-model-cache-' + local_cache_name + '.db')
            # if the table doesn't exist in the database, make it
            self.sql.execute("""
                CREATE TABLE if not exists MODELS (
                    id TEXT PRIMARY KEY,
                    parameters BLOB NOT NULL
                );
            """)

        if not self.streamer_mode:
            print("Started worker", self.uuid, "on host", self.redis.connection_pool.connection_kwargs.get("host"),
                  "under name", name)  # TODO log instead
        else:
            print("Streaming mode set. Running silent.")

        self.scoreboard = scoreboard
        state_setter = DynamicGMSetter(match._state_setter)  # noqa Rangler made me do it
        self.set_team_size = state_setter.set_team_size
        match._state_setter = state_setter
        self.match = match
        if simulator:
            import rlgym_sim
            self.env = rlgym_sim.gym.Gym(match=self.match, copy_gamestate_every_step=True, visualize=visualize,
                                         dodge_deadzone=dodge_deadzone)
        else:
            self.env = Gym(match=self.match, pipe_id=os.getpid(), launch_preference=LaunchPreference.EPIC,
                           use_injector=True, force_paging=force_paging, raise_on_crash=True, auto_minimize=auto_minimize,
                           epic_rl_exe_path=epic_rl_exe_path
                           )
        self.total_steps_generated = 0
        self.live_progress = live_progress

<<<<<<< HEAD
=======
    def _get_opponent_ids(self, n_new, n_old, pretrained_choice):
        # Get qualities
        assert (n_new + n_old) % 2 == 0
        per_team = (n_new + n_old) // 2
        gamemode = f"{per_team}v{per_team}"
        latest_id = self.redis.get(LATEST_RATING_ID).decode("utf-8")
        latest_key = f"{latest_id}-stochastic"
        if n_old == 0:
            rating = get_rating(gamemode, latest_key, self.redis)
            return [-1] * n_new, [rating] * n_new

        ratings = get_rating(gamemode, None, self.redis)
        latest_rating = ratings[latest_key]
        keys, values = zip(*ratings.items())

        is_eval = (n_new == 0 and len(values) >= n_old)
        if is_eval:  # Evaluation game, try to find agents with high sigma
            sigmas = np.array([r.sigma for r in values])
            probs = np.clip(sigmas - self.sigma_target, a_min=0, a_max=None)
            s = probs.sum()
            if s == 0:  # No versions with high sigma available
                if np.random.normal(0, self.sigma_target) > 1:
                    # Some chance of doing a match with random versions, so they might correct themselves
                    probs = np.ones_like(probs) / len(probs)
                else:
                    return [-1] * n_old, [latest_rating] * n_old
            else:
                probs /= s
            versions = [np.random.choice(len(keys), p=probs)]
            if self.full_team_evaluations:
                versions = versions * per_team
            target_rating = values[versions[0]]
        elif pretrained_choice is not None:  # pretrained agent chosen, just need index generation
            matchups = np.full((n_new + n_old), -1).tolist()
            for i in range(n_old):
                index = np.random.randint(0, n_new + n_old)
                matchups[index] = 'na'
            return matchups, ratings.values()
        else:
            if n_new == 0:  # Would-be evaluation game, but not enough agents
                n_new = n_old
                n_old = 0
            versions = [-1] * n_new
            target_rating = latest_rating

        # Calculate 1v1 win prob against target
        # All the agents included should hold their own (at least approximately)
        # This is to prevent unrealistic scenarios,
        # like for instance ratings of [100, 0] vs [100, 0], which is technically fair but not useful
        probs = np.zeros(len(keys))
        if n_new == 0 and self.full_team_evaluations:
            for i, rating in enumerate(values):
                if i == versions[0]:
                    p = 0  # Don't add more of the same agent in evaluation matches
                else:
                    p = probability_NvsM([rating] * per_team, [target_rating] * per_team)
                probs[i] = p * (1 - p)
            probs /= probs.sum()
            opponent = np.random.choice(len(probs), p=probs)
            if np.random.random() < 0.5:  # Randomly do blue/orange
                versions = versions + [opponent] * per_team
            else:
                versions = [opponent] * per_team + versions
            return [keys[i] for i in versions], [values[i] for i in versions]
        else:
            for i, rating in enumerate(values):
                if n_new == 0 and i == versions[0]:
                    continue  # Don't add more of the same agent in evaluation matches
                p = probability_NvsM([rating], [target_rating])
                probs[i] = (p * (1 - p)) ** ((n_new + n_old) // 2)  # Be less lenient the more players there are
            probs /= probs.sum()

            old_versions = np.random.choice(len(probs), size=n_old - is_eval, p=probs, replace=True).tolist()
            versions += old_versions

            # Then calculate the full matchup, with just permutations of the selected versions (weighted by fairness)
            matchups = []
            qualities = []
            for perm in itertools.permutations(versions):
                it_ratings = [latest_rating if v == -1 else values[v] for v in perm]
                mid = len(it_ratings) // 2
                p = probability_NvsM(it_ratings[:mid], it_ratings[mid:])
                if n_new == 0 and set(perm[:mid]) == set(perm[mid:]):  # Don't want team against team
                    p = 0
                matchups.append(perm)
                qualities.append(p * (1 - p))  # From AlphaStar
            qualities = np.array(qualities)
            s = qualities.sum()
            if s == 0:
                return [-1] * (n_new + n_old), [latest_rating] * (n_new + n_old)
            k = np.random.choice(len(matchups), p=qualities / s)
            return [-1 if i == -1 else keys[i] for i in matchups[k]], \
                   [latest_rating if i == -1 else values[i] for i in matchups[k]]
>>>>>>> 8f91ae0a

    @functools.lru_cache(maxsize=8)
    def _get_past_model(self, version):
        # if version in local database, query from database
        # if not, pull from REDIS and store in disk cache

        if self.local_cache_name:
            models = self.sql.execute(
                "SELECT parameters FROM MODELS WHERE id == ?", (version,)).fetchall()
            if len(models) == 0:
                bytestream = self.redis.hget(OPPONENT_MODELS, version)
                model = _unserialize_model(bytestream)

                self.sql.execute(
                    'INSERT INTO MODELS (id, parameters) VALUES (?, ?)', (version, bytestream))
                self.sql.commit()
            else:
                # should only ever be 1 version of parameters
                assert len(models) <= 1
                # stored as tuple due to sqlite,
                assert len(models[0]) == 1

                bytestream = models[0][0]
                model = _unserialize_model(bytestream)
        else:
            model = _unserialize_model(
                self.redis.hget(OPPONENT_MODELS, version))

        return model

    def select_gamemode(self, equal_likelihood):

        emp_weight = {k: self.mean_exp_grant[k] / (sum(self.mean_exp_grant.values()) + 1e-8)
                      for k in self.mean_exp_grant.keys()}
        cor_weight = {
            k: self.gamemode_weights[k] / emp_weight[k] for k in self.gamemode_weights.keys()}
        self.current_weights = {
            k: cor_weight[k] / (sum(cor_weight.values()) + 1e-8) for k in cor_weight}
        mode = np.random.choice(list(self.current_weights.keys()), p=list(
            self.current_weights.values()))
        if equal_likelihood:
            mode = np.random.choice(list(self.current_weights.keys()))
        b, o = mode.split("v")
        return int(b), int(o)
    
    @staticmethod
    def make_table(versions, ratings, blue, orange):
        version_info = []
        for v, r in zip(versions, ratings):
            if v == 'na':
                version_info.append(['Human', "N/A"])
            else:
                version_info.append([v, f"{r.mu:.2f}±{2 * r.sigma:.2f}"])

        blue_versions, blue_ratings = list(zip(*version_info[:blue]))
        orange_versions, orange_ratings = list(zip(*version_info[blue:]))

        if blue < orange:
            blue_versions += [""] * (orange - blue)
            blue_ratings += [""] * (orange - blue)
        elif orange < blue:
            orange_versions += [""] * (blue - orange)
            orange_ratings += [""] * (blue - orange)

        table_str = tabulate(list(zip(blue_versions, blue_ratings, orange_versions, orange_ratings)),
                             headers=["Blue", "rating", "Orange", "rating"], tablefmt="rounded_outline")

        return table_str

    @staticmethod
    def make_table(versions, ratings, blue, orange, pretrained_choice):
        version_info = []
        for v, r in zip(versions, ratings):
            if pretrained_choice is not None and v == 'na':  # print name but don't send it back
                version_info.append([str(type(pretrained_choice).__name__), "N/A"])
            elif v == 'na':
                version_info.append(['Human', "N/A"])
            else:
                if isinstance(v, int) and v < 0:
                    v = f"Latest ({-v})"
                version_info.append([v, f"{r.mu:.2f}±{2 * r.sigma:.2f}"])

        blue_versions, blue_ratings = list(zip(*version_info[:blue]))
        orange_versions, orange_ratings = list(zip(*version_info[blue:]))

        if blue < orange:
            blue_versions += [""] * (orange - blue)
            blue_ratings += [""] * (orange - blue)
        elif orange < blue:
            orange_versions += [""] * (blue - orange)
            orange_ratings += [""] * (blue - orange)

        table_str = tabulate(list(zip(blue_versions, blue_ratings, orange_versions, orange_ratings)),
                             headers=["Blue", "rating", "Orange", "rating"], tablefmt="rounded_outline")

        return table_str

    def run(self):  # Mimics Thread
        """
        begin processing in already launched match and push to redis
        """
        n = 0
        latest_version = None
        # t = Thread()
        # t.start()
        while True:
            # Get the most recent version available
            available_version = self.redis.get(VERSION_LATEST)
            if available_version is None:
                time.sleep(1)
                # Wait for version to be published (not sure if this is necessary?)
                continue
            available_version = int(available_version)

            # Only try to download latest version when new
            if latest_version != available_version:
                model_bytes = self.redis.get(MODEL_LATEST)
                if model_bytes is None:
                    time.sleep(1)
                    # This is maybe not necessary? Can't hurt to leave it in.
                    continue
                latest_version = available_version
                updated_agent = _unserialize_model(model_bytes)
                self.current_agent = updated_agent
                if self.streamer_mode and self.deterministic_streamer:
                    self.current_agent.deterministic = True

            n += 1

            evaluate = np.random.random() < self.evaluation_prob

            if self.dynamic_gm:
                blue, orange = self.select_gamemode(equal_likelihood=evaluate)
            elif self.match.agents == 1:
                blue = 1
                orange = 0
            elif self.match._spawn_opponents is False:  # noqa
                blue = self.match.agents
                orange = 0
            else:
                blue = orange = self.match.agents // 2
            self.set_team_size(blue, orange)

            if self.human_agent:
                n_new = blue + orange - 1
                versions = ["human"]

                agents = [self.human_agent]
                for n in range(n_new):
                    agents.append(self.current_agent)
                    versions.append(latest_version)

                ratings = ["na"] * len(versions)
            else:
<<<<<<< HEAD
                versions, ratings, evaluate = self.matchmaker.generate_matchup(self.redis,
                                                                               blue + orange,
                                                                               evaluate)
                agents = []
                for i, version in enumerate(versions):
                    if version == -1:
                        versions[i] = latest_version
                        agents.append(self.current_agent)
                    else:
                        short_name = "-".join(version.split("-")[:-1])
                        if short_name in self.pretrained_agents_keymap:
                            selected_agent = self.pretrained_agents_keymap[short_name]
                        else:
                            selected_agent = self._get_past_model(short_name)
                            if self.force_old_deterministic and n_new != 0:
                                versions[i] = versions[i].replace(
                                    'stochastic', 'deterministic')
                                version = version.replace(
                                    'stochastic', 'deterministic')
                        if version.endswith("deterministic"):
                            selected_agent.deterministic = True
                        elif version.endswith("stochastic"):
                            selected_agent.deterministic = False
                        else:
                            raise ValueError("Unknown version type")
                        agents.append(selected_agent)

            table_str = self.make_table(versions, ratings, blue, orange)
=======
                # TODO customizable past agent selection, should team only be same agent?
                agents, pretrained_choice, versions, ratings = self._generate_matchup(blue + orange,
                                                                                      latest_version,
                                                                                      pretrained_choice,
                                                                                      evaluate)

            evaluate = not any(isinstance(v, int) and v < 0 for v in versions)  # Might be changed in matchup code

            table_str = self.make_table(versions, ratings, blue, orange, pretrained_choice)
>>>>>>> 8f91ae0a

            if evaluate and not self.streamer_mode and self.human_agent is None:
                print("EVALUATION GAME\n" + table_str)
                result = rocket_learn.utils.generate_episode.generate_episode(self.env, agents, evaluate=True,
                                                                              scoreboard=self.scoreboard,
<<<<<<< HEAD
                                                                              progress=self.live_progress,
                                                                              selector_skip_k=self.selector_skip_k,
                                                                              force_selector_choice=self.force_selector_choice,
                                                                              eval_setter=self.eval_setter)
=======
                                                                              progress=self.live_progress)
>>>>>>> 8f91ae0a
                rollouts = []
                print("Evaluation finished, goal differential:", result)
                print()
            else:
                if not self.streamer_mode:
                    print("ROLLOUT\n" + table_str)

                try:
<<<<<<< HEAD
                    rollouts, result = rocket_learn.utils.generate_episode.generate_episode(
                        self.env, agents,
                        evaluate=False,
                        scoreboard=self.scoreboard,
                        selector_skip_k=self.selector_skip_k,
                        force_selector_choice=self.force_selector_choice)

                    # Happens sometimes, unknown reason
                    if len(rollouts[0].observations) <= 1:
                        print(
                            " ** Rollout Generation Error: Restarting Generation ** ")
=======
                    rollouts, result = rocket_learn.utils.generate_episode.generate_episode(self.env, agents,
                                                                                            evaluate=False,
                                                                                            scoreboard=self.scoreboard,
                                                                                            progress=self.live_progress)

                    if len(rollouts[0].observations) <= 1:  # Happens sometimes, unknown reason
                        print(" ** Rollout Generation Error: Restarting Generation ** ")
>>>>>>> 8f91ae0a
                        print()
                        continue
                except EnvironmentError:
                    self.env.attempt_recovery()
                    continue

                state = rollouts[0].infos[-2]["state"]
                goal_speed = np.linalg.norm(
                    state.ball.linear_velocity) * 0.036  # kph
                str_result = ('+' if result > 0 else "") + str(result)
                episode_exp = len(rollouts[0].observations) * len(rollouts)
                self.total_steps_generated += episode_exp
                if self.dynamic_gm:
                    old_exp = self.mean_exp_grant[f"{blue}v{orange}"]
                    self.mean_exp_grant[f"{blue}v{orange}"] = (
                        (episode_exp - old_exp) * self.ema_alpha) + old_exp
                post_stats = f"Rollout finished after {len(rollouts[0].observations)} steps ({self.total_steps_generated} total steps), result was {str_result}"
                if result != 0:
                    post_stats += f", goal speed: {goal_speed:.2f} kph"

                if not self.streamer_mode:
                    print(post_stats)
                    print()

            if not self.streamer_mode and not self.batch_mode:
                rollout_data = encode_buffers(rollouts,
                                              return_obs=self.send_obs,
                                              return_states=self.send_gamestates,
                                              return_rewards=True)
                # sanity_check = decode_buffers(rollout_data, versions,
                #                               has_obs=False, has_states=True, has_rewards=True,
                #                               obs_build_factory=lambda: self.match._obs_builder,
                #                               rew_func_factory=lambda: self.match._reward_fn,
                #                               act_parse_factory=lambda: self.match._action_parser)
                rollout_bytes = _serialize((rollout_data, versions, self.uuid, self.name, result,
                                            self.send_obs, self.send_gamestates, True))

                # while True:
                # t.join()

                def send():
                    n_items = self.redis.rpush(ROLLOUTS, rollout_bytes)
                    if n_items >= 1000:
                        print(
                            "Had to limit rollouts. Learner may have have crashed, or is overloaded")
                        self.redis.ltrim(ROLLOUTS, -100, -1)

                send()
                # t = Thread(target=send)
                # t.start()
                # time.sleep(0.01)

            elif not self.streamer_mode and self.batch_mode:

                rollout_data = encode_buffers(rollouts,
                                              return_obs=self.send_obs,
                                              return_states=self.send_gamestates,
                                              return_rewards=True)
                rollout_bytes = _serialize((rollout_data, versions, self.uuid, self.name, result,
                                            self.send_obs, self.send_gamestates, True))

                self.pipeline_size += len(rollout_bytes)

                self.red_pipe.rpush(ROLLOUTS, rollout_bytes)

                #  def send():
                if (self.total_steps_generated - self.step_last_send) > self.step_size_limit or \
                        len(self.red_pipe) > 100 or self.pipeline_size > self.pipeline_limit:
                    n_items = self.red_pipe.execute()
                    self.pipeline_size = 0
                    if n_items[-1] >= 10000:
                        print(
                            "Had to limit rollouts. Learner may have have crashed, or is overloaded")
                        self.redis.ltrim(ROLLOUTS, -100, -1)
                    self.step_last_send = self.total_steps_generated

    <|MERGE_RESOLUTION|>--- conflicted
+++ resolved
@@ -9,17 +9,13 @@
 import sqlite3 as sql
 
 import numpy as np
-
 from redis import Redis
 from rlgym.envs import Match
 from rlgym.gamelaunch import LaunchPreference
 from rlgym.gym import Gym
+
+from rlgym.utils.state_setters import DefaultState
 from tabulate import tabulate
-<<<<<<< HEAD
-
-from rlgym.utils.state_setters import DefaultState
-=======
->>>>>>> 8f91ae0a
 
 import rocket_learn.agent.policy
 from rocket_learn.agent.types import PretrainedAgents
@@ -62,7 +58,6 @@
                  dynamic_gm=True, streamer_mode=False, send_gamestates=True,
                  send_obs=True, scoreboard=None, pretrained_agents: PretrainedAgents = None,
                  human_agent=None, force_paging=False, auto_minimize=True,
-<<<<<<< HEAD
                  local_cache_name=None,
                  force_old_deterministic=False,
                  deterministic_streamer=False,
@@ -77,12 +72,8 @@
                  simulator=False,
                  visualize=False,
                  dodge_deadzone=0.8,
-                 live_progress=True
-                 ):
-=======
-                 local_cache_name=None, gamemode_weights=None, full_team_evaluations=False,
+                 full_team_evaluations=False,
                  live_progress=True):
->>>>>>> 8f91ae0a
         # TODO model or config+params so workers can recreate just from redis connection?
         self.eval_setter = eval_setter
         self.redis = redis
@@ -123,8 +114,8 @@
         self.gamemode_weights = gamemode_weights
         if self.gamemode_weights is None:
             self.gamemode_weights = {'1v1': 1 / 3, '2v2': 1 / 3, '3v3': 1 / 3}
-        assert sum(self.gamemode_weights.values()
-                   ) == 1, "gamemode_weights must sum to 1"
+        assert np.isclose(sum(self.gamemode_weights.values()),
+                           1), "gamemode_weights must sum to 1"
         self.target_weights = copy.copy(self.gamemode_weights)
         # change weights from percentage of experience desired to percentage of gamemodes necessary (approx)
         self.current_weights = copy.copy(self.gamemode_weights)
@@ -137,13 +128,6 @@
         self.ema_alpha = gamemode_weight_ema_alpha
         self.local_cache_name = local_cache_name
 
-<<<<<<< HEAD
-=======
-        self.full_team_evaluations = full_team_evaluations
-
-        self.live_progress = live_progress
-
->>>>>>> 8f91ae0a
         self.uuid = str(uuid4())
         self.redis.rpush(WORKER_IDS, self.uuid)
 
@@ -190,102 +174,6 @@
         self.total_steps_generated = 0
         self.live_progress = live_progress
 
-<<<<<<< HEAD
-=======
-    def _get_opponent_ids(self, n_new, n_old, pretrained_choice):
-        # Get qualities
-        assert (n_new + n_old) % 2 == 0
-        per_team = (n_new + n_old) // 2
-        gamemode = f"{per_team}v{per_team}"
-        latest_id = self.redis.get(LATEST_RATING_ID).decode("utf-8")
-        latest_key = f"{latest_id}-stochastic"
-        if n_old == 0:
-            rating = get_rating(gamemode, latest_key, self.redis)
-            return [-1] * n_new, [rating] * n_new
-
-        ratings = get_rating(gamemode, None, self.redis)
-        latest_rating = ratings[latest_key]
-        keys, values = zip(*ratings.items())
-
-        is_eval = (n_new == 0 and len(values) >= n_old)
-        if is_eval:  # Evaluation game, try to find agents with high sigma
-            sigmas = np.array([r.sigma for r in values])
-            probs = np.clip(sigmas - self.sigma_target, a_min=0, a_max=None)
-            s = probs.sum()
-            if s == 0:  # No versions with high sigma available
-                if np.random.normal(0, self.sigma_target) > 1:
-                    # Some chance of doing a match with random versions, so they might correct themselves
-                    probs = np.ones_like(probs) / len(probs)
-                else:
-                    return [-1] * n_old, [latest_rating] * n_old
-            else:
-                probs /= s
-            versions = [np.random.choice(len(keys), p=probs)]
-            if self.full_team_evaluations:
-                versions = versions * per_team
-            target_rating = values[versions[0]]
-        elif pretrained_choice is not None:  # pretrained agent chosen, just need index generation
-            matchups = np.full((n_new + n_old), -1).tolist()
-            for i in range(n_old):
-                index = np.random.randint(0, n_new + n_old)
-                matchups[index] = 'na'
-            return matchups, ratings.values()
-        else:
-            if n_new == 0:  # Would-be evaluation game, but not enough agents
-                n_new = n_old
-                n_old = 0
-            versions = [-1] * n_new
-            target_rating = latest_rating
-
-        # Calculate 1v1 win prob against target
-        # All the agents included should hold their own (at least approximately)
-        # This is to prevent unrealistic scenarios,
-        # like for instance ratings of [100, 0] vs [100, 0], which is technically fair but not useful
-        probs = np.zeros(len(keys))
-        if n_new == 0 and self.full_team_evaluations:
-            for i, rating in enumerate(values):
-                if i == versions[0]:
-                    p = 0  # Don't add more of the same agent in evaluation matches
-                else:
-                    p = probability_NvsM([rating] * per_team, [target_rating] * per_team)
-                probs[i] = p * (1 - p)
-            probs /= probs.sum()
-            opponent = np.random.choice(len(probs), p=probs)
-            if np.random.random() < 0.5:  # Randomly do blue/orange
-                versions = versions + [opponent] * per_team
-            else:
-                versions = [opponent] * per_team + versions
-            return [keys[i] for i in versions], [values[i] for i in versions]
-        else:
-            for i, rating in enumerate(values):
-                if n_new == 0 and i == versions[0]:
-                    continue  # Don't add more of the same agent in evaluation matches
-                p = probability_NvsM([rating], [target_rating])
-                probs[i] = (p * (1 - p)) ** ((n_new + n_old) // 2)  # Be less lenient the more players there are
-            probs /= probs.sum()
-
-            old_versions = np.random.choice(len(probs), size=n_old - is_eval, p=probs, replace=True).tolist()
-            versions += old_versions
-
-            # Then calculate the full matchup, with just permutations of the selected versions (weighted by fairness)
-            matchups = []
-            qualities = []
-            for perm in itertools.permutations(versions):
-                it_ratings = [latest_rating if v == -1 else values[v] for v in perm]
-                mid = len(it_ratings) // 2
-                p = probability_NvsM(it_ratings[:mid], it_ratings[mid:])
-                if n_new == 0 and set(perm[:mid]) == set(perm[mid:]):  # Don't want team against team
-                    p = 0
-                matchups.append(perm)
-                qualities.append(p * (1 - p))  # From AlphaStar
-            qualities = np.array(qualities)
-            s = qualities.sum()
-            if s == 0:
-                return [-1] * (n_new + n_old), [latest_rating] * (n_new + n_old)
-            k = np.random.choice(len(matchups), p=qualities / s)
-            return [-1 if i == -1 else keys[i] for i in matchups[k]], \
-                   [latest_rating if i == -1 else values[i] for i in matchups[k]]
->>>>>>> 8f91ae0a
 
     @functools.lru_cache(maxsize=8)
     def _get_past_model(self, version):
@@ -330,7 +218,7 @@
             mode = np.random.choice(list(self.current_weights.keys()))
         b, o = mode.split("v")
         return int(b), int(o)
-    
+
     @staticmethod
     def make_table(versions, ratings, blue, orange):
         version_info = []
@@ -338,34 +226,6 @@
             if v == 'na':
                 version_info.append(['Human', "N/A"])
             else:
-                version_info.append([v, f"{r.mu:.2f}±{2 * r.sigma:.2f}"])
-
-        blue_versions, blue_ratings = list(zip(*version_info[:blue]))
-        orange_versions, orange_ratings = list(zip(*version_info[blue:]))
-
-        if blue < orange:
-            blue_versions += [""] * (orange - blue)
-            blue_ratings += [""] * (orange - blue)
-        elif orange < blue:
-            orange_versions += [""] * (blue - orange)
-            orange_ratings += [""] * (blue - orange)
-
-        table_str = tabulate(list(zip(blue_versions, blue_ratings, orange_versions, orange_ratings)),
-                             headers=["Blue", "rating", "Orange", "rating"], tablefmt="rounded_outline")
-
-        return table_str
-
-    @staticmethod
-    def make_table(versions, ratings, blue, orange, pretrained_choice):
-        version_info = []
-        for v, r in zip(versions, ratings):
-            if pretrained_choice is not None and v == 'na':  # print name but don't send it back
-                version_info.append([str(type(pretrained_choice).__name__), "N/A"])
-            elif v == 'na':
-                version_info.append(['Human', "N/A"])
-            else:
-                if isinstance(v, int) and v < 0:
-                    v = f"Latest ({-v})"
                 version_info.append([v, f"{r.mu:.2f}±{2 * r.sigma:.2f}"])
 
         blue_versions, blue_ratings = list(zip(*version_info[:blue]))
@@ -438,9 +298,9 @@
                     agents.append(self.current_agent)
                     versions.append(latest_version)
 
+                versions = [v if v != -1 else latest_version for v in versions]
                 ratings = ["na"] * len(versions)
             else:
-<<<<<<< HEAD
                 versions, ratings, evaluate = self.matchmaker.generate_matchup(self.redis,
                                                                                blue + orange,
                                                                                evaluate)
@@ -469,30 +329,15 @@
                         agents.append(selected_agent)
 
             table_str = self.make_table(versions, ratings, blue, orange)
-=======
-                # TODO customizable past agent selection, should team only be same agent?
-                agents, pretrained_choice, versions, ratings = self._generate_matchup(blue + orange,
-                                                                                      latest_version,
-                                                                                      pretrained_choice,
-                                                                                      evaluate)
-
-            evaluate = not any(isinstance(v, int) and v < 0 for v in versions)  # Might be changed in matchup code
-
-            table_str = self.make_table(versions, ratings, blue, orange, pretrained_choice)
->>>>>>> 8f91ae0a
 
             if evaluate and not self.streamer_mode and self.human_agent is None:
                 print("EVALUATION GAME\n" + table_str)
                 result = rocket_learn.utils.generate_episode.generate_episode(self.env, agents, evaluate=True,
                                                                               scoreboard=self.scoreboard,
-<<<<<<< HEAD
                                                                               progress=self.live_progress,
                                                                               selector_skip_k=self.selector_skip_k,
                                                                               force_selector_choice=self.force_selector_choice,
                                                                               eval_setter=self.eval_setter)
-=======
-                                                                              progress=self.live_progress)
->>>>>>> 8f91ae0a
                 rollouts = []
                 print("Evaluation finished, goal differential:", result)
                 print()
@@ -501,7 +346,6 @@
                     print("ROLLOUT\n" + table_str)
 
                 try:
-<<<<<<< HEAD
                     rollouts, result = rocket_learn.utils.generate_episode.generate_episode(
                         self.env, agents,
                         evaluate=False,
@@ -513,15 +357,6 @@
                     if len(rollouts[0].observations) <= 1:
                         print(
                             " ** Rollout Generation Error: Restarting Generation ** ")
-=======
-                    rollouts, result = rocket_learn.utils.generate_episode.generate_episode(self.env, agents,
-                                                                                            evaluate=False,
-                                                                                            scoreboard=self.scoreboard,
-                                                                                            progress=self.live_progress)
-
-                    if len(rollouts[0].observations) <= 1:  # Happens sometimes, unknown reason
-                        print(" ** Rollout Generation Error: Restarting Generation ** ")
->>>>>>> 8f91ae0a
                         print()
                         continue
                 except EnvironmentError:
@@ -597,5 +432,3 @@
                             "Had to limit rollouts. Learner may have have crashed, or is overloaded")
                         self.redis.ltrim(ROLLOUTS, -100, -1)
                     self.step_last_send = self.total_steps_generated
-
-    