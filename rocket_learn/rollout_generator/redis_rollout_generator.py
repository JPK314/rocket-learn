import functools
import itertools
import os
import random
import zlib
from concurrent.futures import ProcessPoolExecutor
from threading import Thread

import cloudpickle as pickle
import time
from collections import Counter
from typing import Iterator, Callable, List
from uuid import uuid4

import msgpack
import msgpack_numpy as m
import numpy as np
# import matplotlib.pyplot  # noqa
import psutil
import wandb
# from matplotlib.axes import Axes
# from matplotlib.figure import Figure
from gym.vector.utils import CloudpickleWrapper
from redis import Redis
from redis.exceptions import ResponseError
from rlgym.utils import ObsBuilder, RewardFunction
from rlgym.utils.action_parsers import ActionParser
from trueskill import Rating, rate, SIGMA
import plotly.graph_objs as go

from rlgym.envs import Match
from rlgym.gamelaunch import LaunchPreference
from rlgym.gym import Gym
from rlgym.utils.gamestates import GameState
from rocket_learn.experience_buffer import ExperienceBuffer
from rocket_learn.rollout_generator.base_rollout_generator import BaseRolloutGenerator
from rocket_learn.utils import util
from rocket_learn.utils.batched_obs_builder import BatchedObsBuilder
from rocket_learn.utils.util import encode_gamestate, probability_NvsM, softmax

# Constants for consistent key lookup
QUALITIES = "qualities"
N_UPDATES = "num-updates"
SAVE_FREQ = "save-freq"

MODEL_LATEST = "model-latest"
VERSION_LATEST = "model-version"

ROLLOUTS = "rollout"
OPPONENT_MODELS = "opponent-models"
WORKER_IDS = "worker-ids"
CONTRIBUTORS = "contributors"
_ALL = (
    QUALITIES, N_UPDATES, SAVE_FREQ, MODEL_LATEST, VERSION_LATEST, ROLLOUTS, OPPONENT_MODELS,
    WORKER_IDS, CONTRIBUTORS)

m.patch()


# Helper methods for easier changing of byte conversion
def _serialize(obj):
    return zlib.compress(msgpack.packb(obj))


def _unserialize(obj):
    return msgpack.unpackb(zlib.decompress(obj))


def _serialize_model(mdl):
    device = next(mdl.parameters()).device  # Must be a better way right?
    mdl_bytes = pickle.dumps(mdl.cpu())
    mdl.to(device)
    return mdl_bytes


def _unserialize_model(buf):
    agent = pickle.loads(buf)
    return agent


def encode_buffers(buffers: List[ExperienceBuffer], strict=False, send_rewards=True):
    if strict:
        states = np.asarray([encode_gamestate(info["state"]) for info in buffers[0].infos])
        actions = np.asarray([buffer.actions for buffer in buffers])
        log_probs = np.asarray([buffer.log_probs for buffer in buffers])
        if send_rewards:
            rewards = np.asarray([buffer.rewards for buffer in buffers])
            return states, actions, log_probs, rewards
        return states, actions, log_probs
    else:
        return [
            (buffer.meta, buffer.observations, buffer.actions, buffer.rewards, buffer.dones, buffer.log_probs)
            for buffer in buffers
        ]


def decode_buffers(enc_buffers, versions, encoded, obs_build_factory=None, rew_func_factory=None,
                   act_parse_factory=None):
    if encoded:
        if len(enc_buffers) == 3:
            game_states, actions, log_probs = enc_buffers
            rewards = None
        elif len(enc_buffers) == 4:
            game_states, actions, log_probs, rewards = enc_buffers
        else:
            raise ValueError

        obs_builder = obs_build_factory()
        act_parser = act_parse_factory()

        if isinstance(obs_builder, BatchedObsBuilder):
            assert rewards is not None
            obs = obs_builder.batched_build_obs(game_states[:-1])
            prev_actions = act_parser.parse_actions(actions.reshape((-1,) + actions.shape[2:]).copy(), None).reshape(
                actions.shape[:2] + (8,))
            prev_actions = np.concatenate((np.zeros((actions.shape[0], 1, 8)), prev_actions[:, :-1]), axis=1)
            obs_builder.add_actions(obs, prev_actions)
            dones = np.zeros_like(rewards, dtype=bool)
            dones[-1, :] = True
            buffers = [
                ExperienceBuffer(observations=[obs[i]], actions=actions[i], rewards=rewards[i], dones=dones[i],
                                 log_probs=log_probs[i])
                for i in range(len(obs))
            ]
            return buffers

        game_states = [GameState(gs.tolist()) for gs in game_states]
        rew_func = rew_func_factory()
        obs_builder.reset(game_states[0])
        rew_func.reset(game_states[0])
        buffers = [
            ExperienceBuffer(infos=[{"state": game_states[0]}])
            for _ in range(len(game_states[0].players))
        ]

        env_actions = [
            act_parser.parse_actions(actions[:, s, :].copy(), game_states[s])
            for s in range(actions.shape[1])
        ]

        obss = [obs_builder.build_obs(p, game_states[0], np.zeros(8))
                for i, p in enumerate(game_states[0].players)]
        for s, gs in enumerate(game_states[1:]):
            assert len(gs.players) == len(versions)
            final = s == len(game_states) - 2
            old_obs = obss
            obss = []
            i = 0
            for version in versions:
                if version == 'na':
                    continue  # don't want to rebuild or use prebuilt agents
                player = gs.players[i]

                # IF ONLY 1 buffer is returned, need a way to say to discard bad version

                obs = obs_builder.build_obs(player, gs, env_actions[s][i])
                if rewards is None:
                    if final:
                        rew = rew_func.get_final_reward(player, gs, env_actions[s][i])
                    else:
                        rew = rew_func.get_reward(player, gs, env_actions[s][i])
                else:
                    rew = rewards[i][s]
                buffers[i].add_step(old_obs[i], actions[i][s], rew, final, log_probs[i][s], {"state": gs})
                obss.append(obs)
            i += 1

        return buffers
    else:
        buffers = []
        for enc_buffer in enc_buffers:
            meta, obs, actions, rews, dones, log_probs = enc_buffer
            buffers.append(
                ExperienceBuffer(meta=meta, observations=obs, actions=actions,
                                 rewards=rews, dones=dones, log_probs=log_probs)
            )
        return buffers


class RedisRolloutGenerator(BaseRolloutGenerator):
    """
    Rollout generator in charge of sending commands to workers via redis
    """

    def __init__(
            self,
            redis: Redis,
            obs_build_factory: Callable[[], ObsBuilder],
            rew_func_factory: Callable[[], RewardFunction],
            act_parse_factory: Callable[[], ActionParser],
            save_every=10,
            logger=None,
            clear=True,
            mmr_min_episode_length=150
    ):
        self.tot_bytes = 0
        self.redis = redis
        self.logger = logger

        # TODO saving/loading
        if clear:
            self.redis.delete(*_ALL)
            self.redis.set(N_UPDATES, 0)
        else:
            if self.redis.exists(ROLLOUTS) > 0:
                self.redis.delete(ROLLOUTS)
            self.redis.decr(VERSION_LATEST, 2)  # In case of reload from old version, don't let current seep in

        self.redis.set(SAVE_FREQ, save_every)
        self.contributors = Counter()  # No need to save, clears every iteration
        self.obs_build_func = obs_build_factory
        self.rew_func_factory = rew_func_factory
        self.act_parse_factory = act_parse_factory
        self.mmr_min_episode_length = mmr_min_episode_length
        self.pretrained_agents = {}

    @staticmethod
    def _process_rollout(rollout_bytes, latest_version, obs_build_func, rew_build_func, act_build_func):
        rollout_data, versions, uuid, name, result, encoded = _unserialize(rollout_bytes)

        v_check = [v for v in versions if isinstance(v, int)]

        if any(version < 0 and abs(version - latest_version) > 1 for version in v_check):
            return

        buffers = decode_buffers(rollout_data, versions, encoded, obs_build_func, rew_build_func, act_build_func)
        return buffers, versions, uuid, name, result

    def _update_ratings(self, name, versions, buffers, latest_version, result):
        ratings = []
        relevant_buffers = []
        for version, buffer in itertools.zip_longest(versions, buffers):
            if version == 'na':
                continue  # no need to rate pretrained agents
            elif version < 0:
                if abs(version - latest_version) <= 1:
                    relevant_buffers.append(buffer)
                    self.contributors[name] += buffer.size()
                else:
                    return []
            else:
                rating = Rating(*_unserialize(self.redis.lindex(QUALITIES, version)))
                ratings.append(rating)

        # Only old versions, calculate MMR
        if len(ratings) == len(versions) and len(buffers) == 0:
            blue_players = sum(divmod(len(ratings), 2))
            blue = tuple(ratings[:blue_players])  # Tuple is important
            orange = tuple(ratings[blue_players:])

            # In ranks lowest number is best, result=-1 is orange win, 0 tie, 1 blue
            r1, r2 = rate((blue, orange), ranks=(0, result))

            # Some trickery to handle same rating appearing multiple times, we just average their new mus and sigmas
            ratings_versions = {}
            for rating, version in zip(r1 + r2, versions):
                ratings_versions.setdefault(version, []).append(rating)

            for version, ratings in ratings_versions.items():
                avg_rating = Rating((sum(r.mu for r in ratings) / len(ratings)),
                                    (sum(r.sigma ** 2 for r in ratings) ** 0.5 / len(ratings)))  # Average vars
                self.redis.lset(QUALITIES, version, _serialize(tuple(avg_rating)))

        return relevant_buffers

    def generate_rollouts(self) -> Iterator[ExperienceBuffer]:
        while True:
            latest_version = int(self.redis.get(VERSION_LATEST))
            data = self.redis.blpop(ROLLOUTS)[1]
            self.tot_bytes += len(data)
            res = self._process_rollout(
                data, latest_version,
                self.obs_build_func, self.rew_func_factory, self.act_parse_factory
            )
            if res is not None:
                buffers, versions, uuid, name, result = res
                relevant_buffers = self._update_ratings(name, versions, buffers, latest_version, result)
                yield from relevant_buffers

        # futures = []
        # cpus = psutil.cpu_count(logical=False)
        # with ProcessPoolExecutor(cpus) as ex:
        #     while True:
        #         # Kinda scuffed ngl
        #         if len(futures) > 0 and futures[0].done():
        #             res = futures.pop(0).result()
        #             if res is not None:
        #                 latest_version = int(self.redis.get(VERSION_LATEST))
        #                 buffers, versions, uuid, name, result = res
        #                 relevant_buffers = self._update_ratings(name, versions, buffers, latest_version, result)
        #                 yield from relevant_buffers
        #         elif len(futures) < 2 * cpus:
        #             latest_version = int(self.redis.get(VERSION_LATEST))
        #             data = self.redis.blpop(ROLLOUTS)[1]
        #             self.tot_bytes += len(data)
        #             futures.append(ex.submit(
        #                 RedisRolloutGenerator._process_rollout,
        #                 data,
        #                 latest_version,
        #                 CloudpickleWrapper(self.obs_build_func),
        #                 CloudpickleWrapper(self.rew_func_factory),
        #                 CloudpickleWrapper(self.act_parse_factory)
        #             ))

    def _plot_ratings(self, ratings):
        if len(ratings) <= 0:
            return
        mus = np.array([r.mu for r in ratings])
        mus = mus - mus[0]
        sigmas = np.array([r.sigma for r in ratings])
        # sigmas[1:] = (sigmas[1:] ** 2 + sigmas[0] ** 2) ** 0.5

        x = np.arange(len(mus))
        y = mus
        y_upper = mus + 2 * sigmas  # 95% confidence
        y_lower = mus - 2 * sigmas

        fig = go.Figure([
            go.Scatter(
                x=x,
                y=y,
                line=dict(color='rgb(0,100,80)'),
                mode='lines',
                name="mu",
                showlegend=False
            ),
            go.Scatter(
                x=np.concatenate((x, x[::-1])),  # x, then x reversed
                y=np.concatenate((y_upper, y_lower[::-1])),  # upper, then lower reversed
                fill='toself',
                fillcolor='rgba(0,100,80,0.2)',  # TODO same color as wandb run?
                line=dict(color='rgba(255,255,255,0)'),
                hoverinfo="skip",
                name="sigma",
                showlegend=False
            ),
        ])

        fig.update_layout(title="Rating", xaxis_title="Iteration", yaxis_title="TrueSkill")

        self.logger.log({
            "qualities": fig,
        }, commit=False)

    def _add_opponent(self, agent):
        # Add to list
        self.redis.rpush(OPPONENT_MODELS, agent)
        # Set quality
        ratings = [Rating(*_unserialize(v)) for v in self.redis.lrange(QUALITIES, 0, -1)]
        if ratings:
            quality = Rating(ratings[-1].mu, min(2 * ratings[-1].sigma, SIGMA))
        else:
            quality = Rating(0, 1)  # First (typically random) agent is initialized at 0
        self.redis.rpush(QUALITIES, _serialize(tuple(quality)))

    def update_parameters(self, new_params):
        """
        update redis (and thus workers) with new model data and save data as future opponent
        :param new_params: new model parameters
        """
        model_bytes = _serialize_model(new_params)
        self.redis.set(MODEL_LATEST, model_bytes)
        self.redis.decr(VERSION_LATEST)

        print("Top contributors:\n" + "\n".join(f"{c}: {n}" for c, n in self.contributors.most_common(5)))
        self.logger.log({
            "contributors": wandb.Table(columns=["name", "steps"], data=self.contributors.most_common())},
            commit=False
        )
        self._plot_ratings([Rating(*_unserialize(v)) for v in self.redis.lrange(QUALITIES, 0, -1)])
        tot_contributors = self.redis.hgetall(CONTRIBUTORS)
        tot_contributors = Counter({name: int(count) for name, count in tot_contributors.items()})
        tot_contributors += self.contributors
        if tot_contributors:
            self.redis.hset(CONTRIBUTORS, mapping=tot_contributors)
        self.contributors.clear()

        self.logger.log({"rollout_bytes": self.tot_bytes}, commit=False)
        self.tot_bytes = 0

        n_updates = self.redis.incr(N_UPDATES) - 1
        save_freq = int(self.redis.get(SAVE_FREQ))

        if n_updates % save_freq == 0:
            # self.redis.set(MODEL_N.format(self.n_updates // self.save_every), model_bytes)
            self._add_opponent(model_bytes)
            try:
                self.redis.save()
            except ResponseError:
                print("redis manual save aborted, save already in progress")


class RedisRolloutWorker:
    """
    Provides RedisRolloutGenerator with rollouts via a Redis server
    """

    def __init__(self, redis: Redis, name: str, match: Match,
<<<<<<< HEAD
                 past_version_prob=.2, evaluation_prob=0.01, sigma_target=1,
                 streamer_mode=False, send_gamestates=True, pretrained_agents=None, human_agent=None):
=======
                 current_version_prob=.8, evaluation_prob=0.01, sigma_target=1,
                 display_only=False, send_gamestates=True, jit_compile=False,
                 deterministic_old_prob=0.5):
>>>>>>> d21bdf77
        # TODO model or config+params so workers can recreate just from redis connection?
        self.redis = redis
        self.name = name

        self.pretrained_agents = {}
        self.pretrained_total_prob = 0
        if pretrained_agents is not None:
            self.pretrained_agents = pretrained_agents
            self.pretrained_total_prob = sum([self.pretrained_agents[key] for key in self.pretrained_agents])

        self.human_agent = human_agent

        if human_agent and pretrained_agents:
            print("** WARNING - Human Player and Pretrain Agents are in conflict. **")
            print("**           Pretrained Agents will be ignored.                **")

        self.streamer_mode = streamer_mode

        self.current_agent = _unserialize_model(self.redis.get(MODEL_LATEST))
        self.past_version_prob = past_version_prob
        self.evaluation_prob = evaluation_prob
        self.sigma_target = sigma_target
        self.send_gamestates = send_gamestates
<<<<<<< HEAD
=======
        self.jit_compile = jit_compile
        self.deterministic_old_prob = deterministic_old_prob
>>>>>>> d21bdf77

        # **DEFAULT NEEDS TO INCORPORATE BASIC SECURITY, THIS IS NOT SUFFICIENT**
        self.uuid = str(uuid4())
        self.redis.rpush(WORKER_IDS, self.uuid)

        if not self.streamer_mode:
            print("Started worker", self.uuid, "on host", self.redis.connection_pool.connection_kwargs.get("host"),
                  "under name", name)  # TODO log instead
        else:
            print("Streaming mode set. Running silent.")

        self.match = match
        self.env = Gym(match=self.match, pipe_id=os.getpid(), launch_preference=LaunchPreference.EPIC_LOGIN_TRICK,
                       use_injector=True)
        self.n_agents = self.match.agents

    def _get_opponent_indices(self, n_new, n_old, pretrained_choice):
        if n_old == 0:
            return [-1] * n_new
        # Get qualities
        ratings = [Rating(*_unserialize(v)) for v in self.redis.lrange(QUALITIES, 0, -1)]

        if n_new == 0:  # Evaluation game, try to find agents with high sigma
            sigmas = np.array([r.sigma for r in ratings])
            probs = np.clip(sigmas - self.sigma_target, a_min=0, a_max=None)
            s = probs.sum()
            if s == 0:
                n_new = np.random.randint(1, n_old)
                return self._get_opponent_indices(n_new, n_old - n_new, pretrained_choice)
            probs /= s
            versions = [np.random.choice(len(ratings), p=probs)]
            target_rating = ratings[versions[0]]
            n_old -= 1
        elif pretrained_choice != None:  # pretrained agent chosen, just need index generation
            matchups = np.full((n_new + n_old), -1).tolist()
            for i in range(n_old):
                index = np.random.randint(0, n_new + n_old)
                matchups[index] = 'na'
            return matchups

        else:
            versions = [-1] * n_new
            target_rating = ratings[-1]

        # Calculate 1v1 win prob against target
        # All the agents included should hold their own (at least approximately)
        # This is to prevent unrealistic scenarios,
        # like for instance ratings of [100, 0] vs [100, 0], which is technically fair but not useful
        probs = np.zeros(len(ratings))
        for i, rating in enumerate(ratings):
            p = probability_NvsM([rating], [target_rating])
            probs[i] = (p * (1 - p)) ** (2 / (n_old + n_new))  # Be a little bit less strict the more players there are
        probs /= probs.sum()

        old_versions = np.random.choice(len(probs), size=n_old, p=probs).tolist()
        versions += old_versions

        # Then calculate the full matchup, with just permutations of the selected versions (weighted by fairness)
        matchups = []
        qualities = []
        for perm in itertools.permutations(versions):
            it_ratings = [ratings[v] for v in perm]
            mid = len(it_ratings) // 2
            p = probability_NvsM(it_ratings[:mid], it_ratings[mid:])
            matchups.append(perm)
            qualities.append(p * (1 - p))  # From AlphaStar
        qualities = np.array(qualities)
        k = np.random.choice(len(matchups), p=qualities / qualities.sum())
        return matchups[k]

    @functools.lru_cache(maxsize=8)
    def _get_past_model(self, version):
        assert isinstance(version, int)
        return _unserialize_model(self.redis.lindex(OPPONENT_MODELS, version))

    def run(self):  # Mimics Thread
        """
        begin processing in already launched match and push to redis
        """
        n = 0
        latest_version = None
        t = Thread()
        t.start()
        while True:
            # Get the most recent version available
            available_version = self.redis.get(VERSION_LATEST)
            if available_version is None:
                time.sleep(1)
                continue  # Wait for version to be published (not sure if this is necessary?)
            available_version = int(available_version)

            # Only try to download latest version when new
            if latest_version != available_version:
                model_bytes = self.redis.get(MODEL_LATEST)
                if model_bytes is None:
                    time.sleep(1)
                    continue  # This is maybe not necessary? Can't hurt to leave it in.
                latest_version = available_version
                updated_agent = _unserialize_model(model_bytes)
                self.current_agent = updated_agent

            n += 1
            pretrained_choice = None

            if self.human_agent:
                n_new = self.n_agents - 1
                versions = ['na']

                agents = [self.human_agent]
                for n in range(n_new):
                    agents.append(self.current_agent)
<<<<<<< HEAD
                    versions.append(-1)

                versions = [v if v != -1 else latest_version for v in versions]
            else:
                # TODO customizable past agent selection, should team only be same agent?
                n_old = 0
                if self.n_agents > 1:
                    r = np.random.random()
                    rand_choice = (r - self.evaluation_prob) / (1 - self.evaluation_prob)

                    if r < self.evaluation_prob:
                        n_old = self.n_agents
                    elif rand_choice < self.past_version_prob:
                        n_old = np.random.randint(low=1, high=self.n_agents)
                    elif rand_choice < (self.past_version_prob + self.pretrained_total_prob):
                        wheel_prob = self.past_version_prob
                        for agent in self.pretrained_agents:
                            wheel_prob += self.pretrained_agents[agent]
                            if rand_choice < wheel_prob:
                                pretrained_choice = agent
                                n_old = np.random.randint(low=1, high=self.n_agents)
                                break

                n_new = self.n_agents - n_old
                versions = self._get_opponent_indices(n_new, n_old, pretrained_choice)
                agents = []
                for version in versions:
                    if version == -1:
                        agents.append(self.current_agent)
                    elif pretrained_choice is not None and version == 'na':
                        agents.append(pretrained_choice)
                    else:
                        selected_agent = self._get_past_model(version)
                        agents.append(selected_agent)
                versions = [v if v != -1 else latest_version for v in versions]

            encode = self.send_gamestates
            if all(isinstance(v, int) for v in versions) and all(v >= 0 for v in versions) \
                    and not self.streamer_mode and self.human_agent is None:
=======
                else:
                    selected_agent = self._get_past_model(version)
                    if np.random.random() < self.deterministic_old_prob:
                        selected_agent.deterministic = True
                    agents.append(selected_agent)
            versions = [v if v != -1 else latest_version for v in versions]

            encode = self.send_gamestates
            if all(v >= 0 for v in versions) and not self.display_only:
                for agent in agents:
                    agent.deterministic = False  # maybe True instead?
>>>>>>> d21bdf77
                print("Running evaluation game with versions:", versions)
                result = util.generate_episode(self.env, agents, evaluate=True)
                rollouts = []
                print("Evaluation finished, goal differential:", result)
                encode = False
            else:
                version_info = []
                for v in versions:
                    if pretrained_choice is not None and v == 'na':  # print name but don't send it back
                        version_info.append(str(type(pretrained_choice).__name__))
                    elif v == 'na':
                        version_info.append('Human_player')
                    else:
                        version_info.append(str(v))

                if not self.streamer_mode:
                    print("Generating rollout with versions:", version_info)

                rollouts, result = util.generate_episode(self.env, agents, evaluate=False)
                if len(rollouts[0].observations) <= 1:
                    rollouts, result = util.generate_episode(self.env, agents, evaluate=False)

                state = rollouts[0].infos[-2]["state"]
                goal_speed = np.linalg.norm(state.ball.linear_velocity) * 0.036  # kph
                str_result = ('+' if result > 0 else "") + str(result)
                post_stats = f"Rollout finished after {len(rollouts[0].observations)} steps, result was {str_result}"
                if result != 0:
                    post_stats += f", goal speed: {goal_speed:.2f} kph"

                if not self.streamer_mode:
                    print(post_stats)

            if not self.streamer_mode:
                rollout_data = encode_buffers(rollouts, strict=encode)  # TODO change
                # sanity_check = decode_buffers(rollout_data, encode,
                #                               lambda: self.match._obs_builder,
                #                               lambda: self.match._reward_fn,
                #                               lambda: self.match._action_parser)
                rollout_bytes = _serialize((rollout_data, versions, self.uuid, self.name, result,
                                            encode))
                # while True:
                t.join()

                def send():
                    n_items = self.redis.rpush(ROLLOUTS, rollout_bytes)
                    if n_items >= 1000:
                        print("Had to limit rollouts. Learner may have have crashed, or is overloaded")
                        self.redis.ltrim(ROLLOUTS, -100, -1)

                t = Thread(target=send)
                t.start()
                time.sleep(0.01)<|MERGE_RESOLUTION|>--- conflicted
+++ resolved
@@ -396,14 +396,9 @@
     """
 
     def __init__(self, redis: Redis, name: str, match: Match,
-<<<<<<< HEAD
                  past_version_prob=.2, evaluation_prob=0.01, sigma_target=1,
-                 streamer_mode=False, send_gamestates=True, pretrained_agents=None, human_agent=None):
-=======
-                 current_version_prob=.8, evaluation_prob=0.01, sigma_target=1,
-                 display_only=False, send_gamestates=True, jit_compile=False,
-                 deterministic_old_prob=0.5):
->>>>>>> d21bdf77
+                 streamer_mode=False, send_gamestates=True, pretrained_agents=None, human_agent=None,
+                 jit_compile=False, deterministic_old_prob=0.5):
         # TODO model or config+params so workers can recreate just from redis connection?
         self.redis = redis
         self.name = name
@@ -427,11 +422,8 @@
         self.evaluation_prob = evaluation_prob
         self.sigma_target = sigma_target
         self.send_gamestates = send_gamestates
-<<<<<<< HEAD
-=======
         self.jit_compile = jit_compile
         self.deterministic_old_prob = deterministic_old_prob
->>>>>>> d21bdf77
 
         # **DEFAULT NEEDS TO INCORPORATE BASIC SECURITY, THIS IS NOT SUFFICIENT**
         self.uuid = str(uuid4())
@@ -543,7 +535,6 @@
                 agents = [self.human_agent]
                 for n in range(n_new):
                     agents.append(self.current_agent)
-<<<<<<< HEAD
                     versions.append(-1)
 
                 versions = [v if v != -1 else latest_version for v in versions]
@@ -577,25 +568,14 @@
                         agents.append(pretrained_choice)
                     else:
                         selected_agent = self._get_past_model(version)
+                        if np.random.random() < self.deterministic_old_prob:
+                            selected_agent.deterministic = True
                         agents.append(selected_agent)
                 versions = [v if v != -1 else latest_version for v in versions]
 
             encode = self.send_gamestates
             if all(isinstance(v, int) for v in versions) and all(v >= 0 for v in versions) \
                     and not self.streamer_mode and self.human_agent is None:
-=======
-                else:
-                    selected_agent = self._get_past_model(version)
-                    if np.random.random() < self.deterministic_old_prob:
-                        selected_agent.deterministic = True
-                    agents.append(selected_agent)
-            versions = [v if v != -1 else latest_version for v in versions]
-
-            encode = self.send_gamestates
-            if all(v >= 0 for v in versions) and not self.display_only:
-                for agent in agents:
-                    agent.deterministic = False  # maybe True instead?
->>>>>>> d21bdf77
                 print("Running evaluation game with versions:", versions)
                 result = util.generate_episode(self.env, agents, evaluate=True)
                 rollouts = []
